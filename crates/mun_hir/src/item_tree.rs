mod lower;
mod pretty;
#[cfg(test)]
mod tests;

use std::{
    any::type_name,
    fmt,
    fmt::Formatter,
    hash::{Hash, Hasher},
    marker::PhantomData,
    ops::{Index, Range},
    sync::Arc,
};

<<<<<<< HEAD
use la_arena::{Arena, Idx};
use mun_syntax::{ast, AstNode};
=======
use mun_syntax::ast;
>>>>>>> 5fcf6ece

use crate::{
    path::ImportAlias,
    source_id::{AstIdNode, FileAstId},
    type_ref::{LocalTypeRefId, TypeRefMap},
    visibility::RawVisibility,
    DefDatabase, FileId, InFile, Name, Path,
};

#[derive(Copy, Clone, Eq, PartialEq)]
pub struct RawVisibilityId(u32);

impl RawVisibilityId {
    pub const PUB: Self = RawVisibilityId(u32::max_value());
    pub const PRIV: Self = RawVisibilityId(u32::max_value() - 1);
    pub const PUB_PACKAGE: Self = RawVisibilityId(u32::max_value() - 2);
    pub const PUB_SUPER: Self = RawVisibilityId(u32::max_value() - 3);
}

impl fmt::Debug for RawVisibilityId {
    fn fmt(&self, f: &mut fmt::Formatter<'_>) -> fmt::Result {
        let mut f = f.debug_tuple("RawVisibilityId");
        match *self {
            Self::PUB => f.field(&"pub"),
            Self::PRIV => f.field(&"pub(self)"),
            Self::PUB_PACKAGE => f.field(&"pub(package)"),
            Self::PUB_SUPER => f.field(&"pub(super)"),
            _ => f.field(&self.0),
        };
        f.finish()
    }
}

/// An `ItemTree` is a derivative of an AST that only contains the items defined
/// in the AST.
///
/// Examples of items are: functions, structs, use statements.
#[derive(Debug, Eq, PartialEq)]
pub struct ItemTree {
    file_id: FileId,
    top_level: Vec<ModItem>,
    data: ItemTreeData,

    pub diagnostics: Vec<diagnostics::ItemTreeDiagnostic>,
}

impl ItemTree {
    /// Constructs a new `ItemTree` for the specified `file_id`
    pub fn item_tree_query(db: &dyn DefDatabase, file_id: FileId) -> Arc<ItemTree> {
        let syntax = db.parse(file_id);
        let item_tree = lower::Context::new(db, file_id).lower_module_items(&syntax.tree());
        Arc::new(item_tree)
    }

    /// Returns a slice over all items located at the top level of the `FileId`
    /// for which this `ItemTree` was constructed.
    pub fn top_level_items(&self) -> &[ModItem] {
        &self.top_level
    }

    /// Returns the source location of the specified item. Note that the
    /// `file_id` of the item must be the same `file_id` that was used to
    /// create this `ItemTree`.
    pub fn source<S: ItemTreeNode>(
        &self,
        db: &dyn DefDatabase,
        item: LocalItemTreeId<S>,
    ) -> S::Source {
        let root = db.parse(self.file_id);

        let id = self[item].ast_id();
        let map = db.ast_id_map(self.file_id);
        let ptr = map.get(id);
        ptr.to_node(&root.syntax_node())
    }
}

#[derive(Default, Debug, Eq, PartialEq)]
struct ItemVisibilities {
    arena: Arena<RawVisibility>,
}

impl ItemVisibilities {
    fn alloc(vis: RawVisibility) -> RawVisibilityId {
        match &vis {
            RawVisibility::Public => RawVisibilityId::PUB,
            RawVisibility::This => RawVisibilityId::PRIV,
            RawVisibility::Package => RawVisibilityId::PUB_PACKAGE,
            RawVisibility::Super => RawVisibilityId::PUB_SUPER,
        }
    }
}

#[derive(Default, Debug, Eq, PartialEq)]
struct ItemTreeData {
    imports: Arena<Import>,
    functions: Arena<Function>,
    params: Arena<Param>,
    structs: Arena<Struct>,
    fields: Arena<Field>,
    type_aliases: Arena<TypeAlias>,
    impls: Arena<Impl>,

    visibilities: ItemVisibilities,
}

/// Trait implemented by all item nodes in the item tree.
pub trait ItemTreeNode: Clone {
    type Source: AstIdNode + Into<ast::ModuleItem>;

    /// Returns the AST id for this instance
    fn ast_id(&self) -> FileAstId<Self::Source>;

    /// Looks up an instance of `Self` in an item tree.
    fn lookup(tree: &ItemTree, index: Idx<Self>) -> &Self;

    /// Downcasts a `ModItem` to a `FileItemTreeId` specific to this type
    fn id_from_mod_item(mod_item: ModItem) -> Option<LocalItemTreeId<Self>>;

    /// Upcasts a `FileItemTreeId` to a generic [`ModItem`].
    fn id_to_mod_item(id: LocalItemTreeId<Self>) -> ModItem;
}

/// The typed Id of an item in an `ItemTree`
#[derive(Clone)]
pub struct LocalItemTreeId<N: ItemTreeNode> {
    index: Idx<N>,
    _p: PhantomData<N>,
}

impl<N: ItemTreeNode> Copy for LocalItemTreeId<N> {}

impl<N: ItemTreeNode> PartialEq for LocalItemTreeId<N> {
    fn eq(&self, other: &Self) -> bool {
        self.index == other.index
    }
}

impl<N: ItemTreeNode> Eq for LocalItemTreeId<N> {}

impl<N: ItemTreeNode> Hash for LocalItemTreeId<N> {
    fn hash<H: Hasher>(&self, state: &mut H) {
        self.index.hash(state);
    }
}

impl<N: ItemTreeNode> fmt::Debug for LocalItemTreeId<N> {
    fn fmt(&self, f: &mut Formatter<'_>) -> fmt::Result {
        self.index.fmt(f)
    }
}

/// Represents the Id of an item in the [`ItemTree`] of a file.
pub type ItemTreeId<N> = InFile<LocalItemTreeId<N>>;

macro_rules! mod_items {
    ( $( $typ:ident in $fld:ident -> $ast:ty ),+ $(,)?) => {
        #[derive(Debug,Copy,Clone,Eq,PartialEq,Hash)]
        pub enum ModItem {
            $(
                $typ(LocalItemTreeId<$typ>),
            )+
        }

        $(
            impl From<LocalItemTreeId<$typ>> for ModItem {
                fn from(id: LocalItemTreeId<$typ>) -> ModItem {
                    ModItem::$typ(id)
                }
            }
        )+

        $(
            impl ItemTreeNode for $typ {
                type Source = $ast;

                fn ast_id(&self) -> FileAstId<Self::Source> {
                    self.ast_id
                }

                fn lookup(tree: &ItemTree, index: Idx<Self>) -> &Self {
                    &tree.data.$fld[index]
                }

                fn id_from_mod_item(mod_item: ModItem) -> Option<LocalItemTreeId<Self>> {
                    if let ModItem::$typ(id) = mod_item {
                        Some(id)
                    } else {
                        None
                    }
                }

                fn id_to_mod_item(id: LocalItemTreeId<Self>) -> ModItem {
                    ModItem::$typ(id)
                }
            }

            impl Index<Idx<$typ>> for ItemTree {
                type Output = $typ;

                fn index(&self, index: Idx<$typ>) -> &Self::Output {
                    &self.data.$fld[index]
                }
            }
        )+
    };
}

mod_items! {
    Function in functions -> ast::FunctionDef,
    Struct in structs -> ast::StructDef,
    TypeAlias in type_aliases -> ast::TypeAliasDef,
    Import in imports -> ast::Use,
    Impl in impls -> ast::Impl,
}

macro_rules! impl_index {
    ( $($fld:ident: $t:ty),+ $(,)? ) => {
        $(
            impl Index<Idx<$t>> for ItemTree {
                type Output = $t;

                fn index(&self, index: Idx<$t>) -> &Self::Output {
                    &self.data.$fld[index]
                }
            }
        )+
    };
}

impl_index!(fields: Field, params: Param);

static VIS_PUB: RawVisibility = RawVisibility::Public;
static VIS_PRIV: RawVisibility = RawVisibility::This;
static VIS_PUB_PACKAGE: RawVisibility = RawVisibility::Package;
static VIS_PUB_SUPER: RawVisibility = RawVisibility::Super;

impl Index<RawVisibilityId> for ItemTree {
    type Output = RawVisibility;
    fn index(&self, index: RawVisibilityId) -> &Self::Output {
        match index {
            RawVisibilityId::PRIV => &VIS_PRIV,
            RawVisibilityId::PUB => &VIS_PUB,
            RawVisibilityId::PUB_PACKAGE => &VIS_PUB_PACKAGE,
            RawVisibilityId::PUB_SUPER => &VIS_PUB_SUPER,
            _ => &self.data.visibilities.arena[Idx::from_raw(index.0.into())],
        }
    }
}

impl<N: ItemTreeNode> Index<LocalItemTreeId<N>> for ItemTree {
    type Output = N;
    fn index(&self, id: LocalItemTreeId<N>) -> &N {
        N::lookup(self, id.index)
    }
}

#[derive(Debug, Clone, Eq, PartialEq)]
pub struct Import {
    /// The path of the import (e.g. foo::Bar). Note that group imports have
    /// been desugared, each item in the import tree is a seperate import.
    pub path: Path,

    /// An optional alias for this import statement (e.g. `use foo as bar`)
    pub alias: Option<ImportAlias>,

    /// The visibility of the import statement as seen from the file that
    /// contains the import statement.
    pub visibility: RawVisibilityId,

    /// Whether or not this is a wildcard import.
    pub is_glob: bool,

    /// AST Id of the `use` item this import was derived from. Note that
    /// multiple `Import`s can map to the same `use` item.
    pub ast_id: FileAstId<ast::Use>,

    /// Index of this `Import` when the containing `Use` is visited with
    /// `Path::expand_use_item`.
    pub index: usize,
}

#[derive(Debug, Clone, Eq, PartialEq)]
pub struct Function {
    pub name: Name,
    pub visibility: RawVisibilityId,
    pub is_extern: bool,
    pub types: TypeRefMap,
    pub params: IdRange<Param>,
    pub ret_type: LocalTypeRefId,
    pub ast_id: FileAstId<ast::FunctionDef>,
}

#[derive(Debug, Clone, Eq, PartialEq)]
pub struct Param {
    pub type_ref: LocalTypeRefId,
    pub ast_id: ParamAstId,
}

#[derive(Debug, Clone, Eq, PartialEq)]
pub enum ParamAstId {
    Param(FileAstId<ast::Param>),
}

#[derive(Debug, Clone, Eq, PartialEq)]
pub struct Struct {
    pub name: Name,
    pub visibility: RawVisibilityId,
    pub types: TypeRefMap,
    pub fields: Fields,
    pub ast_id: FileAstId<ast::StructDef>,
}

#[derive(Debug, Clone, Eq, PartialEq)]
pub struct Impl {
    pub types: TypeRefMap,
    pub self_ty: LocalTypeRefId,
    pub items: Box<[AssociatedItem]>,
    pub ast_id: FileAstId<ast::Impl>,
}

#[derive(Debug, Clone, PartialEq, Eq)]
pub struct TypeAlias {
    pub name: Name,
    pub visibility: RawVisibilityId,
    pub types: TypeRefMap,
    pub type_ref: Option<LocalTypeRefId>,
    pub ast_id: FileAstId<ast::TypeAliasDef>,
}

#[derive(Debug, Copy, Clone, Eq, PartialEq)]
pub enum AssociatedItem {
    Function(LocalItemTreeId<Function>),
}

impl From<LocalItemTreeId<Function>> for AssociatedItem {
    fn from(value: LocalItemTreeId<Function>) -> Self {
        AssociatedItem::Function(value)
    }
}

impl From<AssociatedItem> for ModItem {
    fn from(item: AssociatedItem) -> Self {
        match item {
            AssociatedItem::Function(it) => it.into(),
        }
    }
}

#[derive(Debug, Clone, Eq, PartialEq)]
pub enum StructDefKind {
    /// `struct S { ... }` - type namespace only.
    Record,
    /// `struct S(...);`
    Tuple,
    /// `struct S;`
    Unit,
}

/// A set of fields
#[derive(Debug, Clone, PartialEq, Eq)]
pub enum Fields {
    Record(IdRange<Field>),
    Tuple(IdRange<Field>),
    Unit,
}

/// A single field of an enum variant or struct
#[derive(Debug, Clone, PartialEq, Eq)]
pub struct Field {
    pub name: Name,
    pub type_ref: LocalTypeRefId,
}

/// A range of Ids
pub struct IdRange<T> {
    range: Range<u32>,
    _p: PhantomData<T>,
}

impl<T> IdRange<T> {
    fn new(range: Range<Idx<T>>) -> Self {
        Self {
            range: range.start.into_raw().into()..range.end.into_raw().into(),
            _p: PhantomData,
        }
    }

    /// Returns true if the index range is empty
    pub fn is_empty(&self) -> bool {
        self.range.is_empty()
    }
}

impl<T> Iterator for IdRange<T> {
    type Item = Idx<T>;
    fn next(&mut self) -> Option<Self::Item> {
        self.range.next().map(|raw| Idx::from_raw(raw.into()))
    }
}

impl<T> fmt::Debug for IdRange<T> {
    fn fmt(&self, f: &mut fmt::Formatter<'_>) -> fmt::Result {
        f.debug_tuple(&format!("IdRange::<{}>", type_name::<T>()))
            .field(&self.range)
            .finish()
    }
}

impl<T> Clone for IdRange<T> {
    fn clone(&self) -> Self {
        Self {
            range: self.range.clone(),
            _p: PhantomData,
        }
    }
}

impl<T> PartialEq for IdRange<T> {
    fn eq(&self, other: &Self) -> bool {
        self.range == other.range
    }
}

impl<T> Eq for IdRange<T> {}

mod diagnostics {
    use mun_syntax::{AstNode, SyntaxNodePtr};

    use super::{ItemTree, ModItem};
    use crate::{
        diagnostics::DuplicateDefinition, DefDatabase, DiagnosticSink, HirDatabase, InFile, Name,
        Path,
    };

    #[derive(Clone, Debug, Eq, PartialEq)]
    pub enum ItemTreeDiagnostic {
        DuplicateDefinition {
            name: Name,
            first: ModItem,
            second: ModItem,
        },
    }

    impl ItemTreeDiagnostic {
        pub(crate) fn add_to(
            &self,
            db: &dyn HirDatabase,
            item_tree: &ItemTree,
            sink: &mut DiagnosticSink<'_>,
        ) {
            fn ast_ptr_from_mod(
                db: &dyn DefDatabase,
                item_tree: &ItemTree,
                item: ModItem,
            ) -> InFile<SyntaxNodePtr> {
                match item {
                    ModItem::Function(item) => InFile::new(
                        item_tree.file_id,
                        SyntaxNodePtr::new(item_tree.source(db, item).syntax()),
                    ),
                    ModItem::Struct(item) => InFile::new(
                        item_tree.file_id,
                        SyntaxNodePtr::new(item_tree.source(db, item).syntax()),
                    ),
                    ModItem::TypeAlias(item) => InFile::new(
                        item_tree.file_id,
                        SyntaxNodePtr::new(item_tree.source(db, item).syntax()),
                    ),
                    ModItem::Import(it) => {
                        let import = &item_tree[it];
                        let import_src = item_tree.source(db, it);
                        let mut use_item = None;
                        let mut index = 0;
                        Path::expand_use_item(&import_src, |_, tree, _, _| {
                            if index == import.index {
                                use_item = Some(tree.clone());
                            }
                            index += 1;
                        });
                        InFile::new(
                            item_tree.file_id,
                            SyntaxNodePtr::new(use_item.expect("cannot find use item").syntax()),
                        )
                    }
                    ModItem::Impl(_) => unreachable!("impls cannot be duplicated"),
                }
            }

            match self {
                ItemTreeDiagnostic::DuplicateDefinition {
                    name,
                    first,
                    second,
                } => sink.push(DuplicateDefinition {
                    name: name.to_string(),
                    first_definition: ast_ptr_from_mod(db.upcast(), item_tree, *first),
                    definition: ast_ptr_from_mod(db.upcast(), item_tree, *second),
                }),
            };
        }
    }
}<|MERGE_RESOLUTION|>--- conflicted
+++ resolved
@@ -13,12 +13,8 @@
     sync::Arc,
 };
 
-<<<<<<< HEAD
 use la_arena::{Arena, Idx};
-use mun_syntax::{ast, AstNode};
-=======
 use mun_syntax::ast;
->>>>>>> 5fcf6ece
 
 use crate::{
     path::ImportAlias,
