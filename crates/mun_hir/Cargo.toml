--- conflicted
+++ resolved
@@ -13,22 +13,9 @@
 categories = ["game-development", "mun"]
 
 [dependencies]
-<<<<<<< HEAD
-salsa = "0.16.1"
 mun_syntax = { version = "=0.4.0-dev", path = "../mun_syntax" }
 mun_target = { version = "=0.4.0-dev", path = "../mun_target" }
 mun_paths = { version= "=0.4.0-dev", path="../mun_paths" }
-rustc-hash = "1.1"
-once_cell = "1.4.0"
-ena = "0.14"
-drop_bomb = "0.1.4"
-either = "1.5.3"
-itertools = "0.10.0"
-smallvec = { version = "1.6.1", features=["union"] }
-=======
-mun_syntax = { version = "=0.3.0", path = "../mun_syntax" }
-mun_target = { version = "=0.3.0", path = "../mun_target" }
-paths = { version="=0.1.0", path="../mun_paths", package="mun_paths"}
 drop_bomb = { version = "0.1.4", default-features = false }
 either = { version = "1.5.3", default-features = false }
 ena = { version = "0.14", default-features = false }
@@ -37,7 +24,6 @@
 rustc-hash = { version = "1.1", default-features = false }
 salsa = { version = "0.16.1", default-features = false }
 smallvec = { version = "1.6.1", features = ["union"], default-features = false }
->>>>>>> ba1e70d4
 
 [dev-dependencies]
 mun_test = { path = "../mun_test" }
