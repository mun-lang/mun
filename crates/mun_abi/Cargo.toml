[package]
name = "mun_abi"
version = "0.3.0"
authors = ["The Mun Team <team@mun-lang.org>"]
edition = "2021"
description = "Rust wrapper for the Mun ABI"
documentation = "https://docs.mun-lang.org/v0.3"
readme = "README.md"
homepage = "https://mun-lang.org"
repository = "https://github.com/mun-lang/mun"
license = "MIT OR Apache-2.0"
keywords = ["game", "hot-reloading", "language", "mun", "scripting"]
categories = ["api-bindings", "game-development", "mun"]

[dependencies]
md5 = "0.7.0"
once_cell = "1.4.0"
<<<<<<< HEAD
parking_lot = "0.11.1"
itertools = "0.10.3"
static_type_map = "0.5.2"
=======
parking_lot = "0.12.0"
>>>>>>> 98bbeb78
<|MERGE_RESOLUTION|>--- conflicted
+++ resolved
@@ -15,10 +15,6 @@
 [dependencies]
 md5 = "0.7.0"
 once_cell = "1.4.0"
-<<<<<<< HEAD
-parking_lot = "0.11.1"
 itertools = "0.10.3"
-static_type_map = "0.5.2"
-=======
 parking_lot = "0.12.0"
->>>>>>> 98bbeb78
+static_type_map = "0.5.2"