--- conflicted
+++ resolved
@@ -13,20 +13,10 @@
 categories = ["game-development", "mun"]
 
 [dependencies]
-<<<<<<< HEAD
-rustc-hash = "1.1.0"
-serde = "1.0"
-serde_derive = "1.0"
-toml = "0.5"
-semver = { version = "1.0", features = ["serde"] }
-anyhow = "1.0"
 mun_paths = { version= "=0.4.0-dev", path="../mun_paths" }
-=======
-paths = { version="=0.1.0", path="../mun_paths", package="mun_paths" }
 anyhow = { version = "1.0", default-features = false }
 rustc-hash = { version = "1.1.0", default-features = false, features = ["std"] }
 semver = { version = "1.0", default-features = false, features = ["serde"] }
 serde = { version = "1.0", default-features = false }
 serde_derive = { version = "1.0", default-features = false }
-toml = { version = "0.5", default-features = false }
->>>>>>> ba1e70d4
+toml = { version = "0.5", default-features = false }