[package]
name = "mun_vfs"
version = "0.4.0-dev"
authors = ["The Mun Team <team@mun-lang.org>"]
edition = "2021"
description = "Provides an in-memory filesystem"
documentation = "https://docs.mun-lang.org/v0.3"
readme = "README.md"
homepage = "https://mun-lang.org"
repository = "https://github.com/mun-lang/mun"
license = "MIT OR Apache-2.0"
keywords = ["game", "hot-reloading", "language", "mun", "scripting"]
categories = ["game-development", "mun"]

[dependencies]
paths = { version="=0.1.0", path="../mun_paths", package="mun_paths"}
crossbeam-channel = { version = "0.5.0", default-features = false }
log = { version = "0.4.11", default-features = false }
notify = "5.0.0"
rustc-hash = "1.1.0"
<<<<<<< HEAD
notify = "5.0.0-pre.11"
crossbeam-channel = "0.5.0"
log = "0.4.11"
walkdir = "2.3.1"
mun_paths = { version= "=0.4.0-dev", path="../mun_paths" }
=======
walkdir = "2.3.1"
>>>>>>> ba1e70d4
<|MERGE_RESOLUTION|>--- conflicted
+++ resolved
@@ -13,17 +13,9 @@
 categories = ["game-development", "mun"]
 
 [dependencies]
-paths = { version="=0.1.0", path="../mun_paths", package="mun_paths"}
+mun_paths = { version= "=0.4.0-dev", path="../mun_paths" }
 crossbeam-channel = { version = "0.5.0", default-features = false }
 log = { version = "0.4.11", default-features = false }
 notify = "5.0.0"
 rustc-hash = "1.1.0"
-<<<<<<< HEAD
-notify = "5.0.0-pre.11"
-crossbeam-channel = "0.5.0"
-log = "0.4.11"
-walkdir = "2.3.1"
-mun_paths = { version= "=0.4.0-dev", path="../mun_paths" }
-=======
-walkdir = "2.3.1"
->>>>>>> ba1e70d4
+walkdir = "2.3.1"