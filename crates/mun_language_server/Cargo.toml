--- conflicted
+++ resolved
@@ -18,7 +18,6 @@
 mun_syntax = { version = "=0.3.0", path = "../mun_syntax" }
 mun_target = { version = "=0.3.0", path = "../mun_target" }
 paths = { version = "=0.1.0", path="../mun_paths", package="mun_paths"}
-<<<<<<< HEAD
 project = { version = "=0.1.0", path = "../mun_project", package="mun_project" }
 vfs = { version = "=0.1.0", path = "../mun_vfs", package="mun_vfs" }
 anyhow = { version = "1.0", default-features = false }
@@ -27,7 +26,7 @@
 lsp-types = { version = "0.93.0", default-features = false }
 lsp-server = { version = "0.6.0", default-features = false }
 parking_lot = { version = "0.12.0", default-features = false }
-ra_ap_text_edit = { version = "0.0.129", default-features = false }
+ra_ap_text_edit = { version = "0.0.132", default-features = false }
 rustc-hash = { version = "1.1.0", default-features = false }
 salsa = { version = "0.16.1", default-features = false }
 serde = { version = "1.0", default-features = false }
@@ -35,9 +34,6 @@
 serde_json = { version = "1.0", default-features = false }
 thiserror = { version = "1.0.19", default-features = false }
 threadpool = { version = "1.8.1", default-features = false }
-=======
-ra_ap_text_edit="0.0.132"
->>>>>>> 3e90eb1b
 
 [dev-dependencies]
 mun_test = { path = "../mun_test"}
