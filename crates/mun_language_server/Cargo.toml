[package]
name = "mun_language_server"
version = "0.4.0"
authors = ["The Mun Team <team@mun-lang.org>"]
edition = "2021"
description = "Provides a language server protocol server for the Mun language"
documentation = "https://docs.mun-lang.org/v0.4"
readme = "README.md"
homepage = "https://mun-lang.org"
repository = "https://github.com/mun-lang/mun"
license = "MIT OR Apache-2.0"
keywords = ["game", "hot-reloading", "language", "mun", "scripting"]
categories = ["game-development", "mun"]

[dependencies]
mun_hir = { version = "0.4.0", path="../mun_hir" }
mun_vfs = { version = "0.4.0", path = "../mun_vfs" }
mun_project = { version = "0.4.0", path = "../mun_project" }
mun_target = { version = "0.4.0", path = "../mun_target" }
mun_syntax = { version = "0.4.0", path = "../mun_syntax" }
mun_diagnostics = { version = "0.4.0", path = "../mun_diagnostics" }
mun_paths = { version = "0.4.0", path="../mun_paths" }
anyhow = { version = "1.0", default-features = false, features=["std"] }
crossbeam-channel = { version = "0.5.0", default-features = false }
log = { version = "0.4", default-features = false }
<<<<<<< HEAD
lsp-types = { version = "0.94.0", default-features = false }
lsp-server = { version = "0.6.0", default-features = false }
=======
lsp-types = { version = "0.93.0", default-features = false }
lsp-server = { version = "0.7.0", default-features = false }
>>>>>>> c53c70c3
parking_lot = { version = "0.12.0", default-features = false }
ra_ap_text_edit = { version = "0.0.149", default-features = false }
rustc-hash = { version = "1.1.0", default-features = false }
salsa = { version = "0.16.1", default-features = false }
serde = { version = "1.0", default-features = false }
serde_derive = { version = "1.0", default-features = false }
serde_json = { version = "1.0", default-features = false }
thiserror = { version = "1.0.19", default-features = false }
threadpool = { version = "1.8.1", default-features = false }

[dev-dependencies]
mun_test = { path = "../mun_test"}
insta = { version = "1.12.0", default-features = false }
itertools = { version = "0.10.0", default-features = false }
tempdir = { version = "0.3.7", default-features = false }<|MERGE_RESOLUTION|>--- conflicted
+++ resolved
@@ -23,13 +23,8 @@
 anyhow = { version = "1.0", default-features = false, features=["std"] }
 crossbeam-channel = { version = "0.5.0", default-features = false }
 log = { version = "0.4", default-features = false }
-<<<<<<< HEAD
 lsp-types = { version = "0.94.0", default-features = false }
-lsp-server = { version = "0.6.0", default-features = false }
-=======
-lsp-types = { version = "0.93.0", default-features = false }
 lsp-server = { version = "0.7.0", default-features = false }
->>>>>>> c53c70c3
 parking_lot = { version = "0.12.0", default-features = false }
 ra_ap_text_edit = { version = "0.0.149", default-features = false }
 rustc-hash = { version = "1.1.0", default-features = false }
