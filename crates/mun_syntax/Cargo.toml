[package]
name = "mun_syntax"
version = "0.3.0"
authors = ["The Mun Team <team@mun-lang.org>"]
edition = "2021"
description = "Parsing functionality for the Mun programming language"
documentation = "https://docs.mun-lang.org/v0.3"
readme = "README.md"
homepage = "https://mun-lang.org"
repository = "https://github.com/mun-lang/mun"
license = "MIT OR Apache-2.0"
keywords = ["game", "hot-reloading", "language", "mun", "scripting"]
categories = ["game-development", "mun"]

[dependencies]
abi = { version = "=0.3.0", path = "../mun_abi", package = "mun_abi" }
<<<<<<< HEAD
drop_bomb = { version = "0.1.4", default-features = false }
itertools = { version = "0.10.0", default-features = false }
ra_ap_text_edit = { version = "0.0.129", default-features = false }
rowan = { version = "0.15.5", default-features = false }
smol_str = { version = "0.1.21", default-features = false, features = ["serde", "std"] }
text-size = { version = "1.1.0", default-features = false, features = ["serde"] }
unicode-xid = { version = "0.2.3", default-features = false }
=======
rowan = "0.15.5"
text-size = { version = "1.1.0", features = ["serde"] }
smol_str = { version = "0.1.21", features = ["serde"] }
unicode-xid = "0.2.3"
drop_bomb = "0.1.4"
ra_ap_text_edit = "0.0.132"
itertools = "0.10.0"
>>>>>>> 3e90eb1b

[dev-dependencies]
insta = { version = "1.12.0", default-features = false }<|MERGE_RESOLUTION|>--- conflicted
+++ resolved
@@ -14,23 +14,13 @@
 
 [dependencies]
 abi = { version = "=0.3.0", path = "../mun_abi", package = "mun_abi" }
-<<<<<<< HEAD
 drop_bomb = { version = "0.1.4", default-features = false }
 itertools = { version = "0.10.0", default-features = false }
-ra_ap_text_edit = { version = "0.0.129", default-features = false }
+ra_ap_text_edit = { version = "0.0.132", default-features = false }
 rowan = { version = "0.15.5", default-features = false }
 smol_str = { version = "0.1.21", default-features = false, features = ["serde", "std"] }
 text-size = { version = "1.1.0", default-features = false, features = ["serde"] }
 unicode-xid = { version = "0.2.3", default-features = false }
-=======
-rowan = "0.15.5"
-text-size = { version = "1.1.0", features = ["serde"] }
-smol_str = { version = "0.1.21", features = ["serde"] }
-unicode-xid = "0.2.3"
-drop_bomb = "0.1.4"
-ra_ap_text_edit = "0.0.132"
-itertools = "0.10.0"
->>>>>>> 3e90eb1b
 
 [dev-dependencies]
 insta = { version = "1.12.0", default-features = false }