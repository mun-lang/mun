[package]
name = "mun_syntax"
version = "0.4.0-dev"
authors = ["The Mun Team <team@mun-lang.org>"]
edition = "2021"
description = "Parsing functionality for the Mun programming language"
documentation = "https://docs.mun-lang.org/v0.3"
readme = "README.md"
homepage = "https://mun-lang.org"
repository = "https://github.com/mun-lang/mun"
license = "MIT OR Apache-2.0"
keywords = ["game", "hot-reloading", "language", "mun", "scripting"]
categories = ["game-development", "mun"]

[dependencies]
<<<<<<< HEAD
rowan = "0.15.5"
mun_abi = { version = "=0.4.0-dev", path = "../mun_abi" }
text-size = { version = "1.1.0", features = ["serde"] }
smol_str = { version = "0.1.21", features = ["serde"] }
unicode-xid = "0.2.3"
drop_bomb = "0.1.4"
ra_ap_text_edit = "0.0.126"
itertools = "0.10.0"
=======
abi = { version = "=0.3.0", path = "../mun_abi", package = "mun_abi" }
drop_bomb = { version = "0.1.4", default-features = false }
itertools = { version = "0.10.0", default-features = false }
ra_ap_text_edit = { version = "0.0.137", default-features = false }
rowan = { version = "0.15.5", default-features = false }
smol_str = { version = "0.1.21", default-features = false, features = ["serde", "std"] }
text-size = { version = "1.1.0", default-features = false, features = ["serde"] }
unicode-xid = { version = "0.2.3", default-features = false }
>>>>>>> ba1e70d4

[dev-dependencies]
insta = { version = "1.12.0", default-features = false }<|MERGE_RESOLUTION|>--- conflicted
+++ resolved
@@ -13,17 +13,7 @@
 categories = ["game-development", "mun"]
 
 [dependencies]
-<<<<<<< HEAD
-rowan = "0.15.5"
 mun_abi = { version = "=0.4.0-dev", path = "../mun_abi" }
-text-size = { version = "1.1.0", features = ["serde"] }
-smol_str = { version = "0.1.21", features = ["serde"] }
-unicode-xid = "0.2.3"
-drop_bomb = "0.1.4"
-ra_ap_text_edit = "0.0.126"
-itertools = "0.10.0"
-=======
-abi = { version = "=0.3.0", path = "../mun_abi", package = "mun_abi" }
 drop_bomb = { version = "0.1.4", default-features = false }
 itertools = { version = "0.10.0", default-features = false }
 ra_ap_text_edit = { version = "0.0.137", default-features = false }
@@ -31,7 +21,6 @@
 smol_str = { version = "0.1.21", default-features = false, features = ["serde", "std"] }
 text-size = { version = "1.1.0", default-features = false, features = ["serde"] }
 unicode-xid = { version = "0.2.3", default-features = false }
->>>>>>> ba1e70d4
 
 [dev-dependencies]
 insta = { version = "1.12.0", default-features = false }