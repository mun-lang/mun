use crate::{
    ast::{self, child_opt, children, AstChildren, AstToken, BinExpr, Literal},
    AstNode, SyntaxKind, SyntaxToken, TextRange, TextSize,
};
use std::ops::Add;

#[derive(Copy, Clone, Debug, PartialEq, Eq, Hash)]
pub enum PrefixOp {
    /// The `not` operator for logical inversion
    Not,
    /// The `-` operator for negation
    Neg,
}

impl ast::PrefixExpr {
    pub fn op_kind(&self) -> Option<PrefixOp> {
        match self.op_token()?.kind() {
            T![!] => Some(PrefixOp::Not),
            T![-] => Some(PrefixOp::Neg),
            _ => None,
        }
    }

    pub fn op_token(&self) -> Option<SyntaxToken> {
        self.syntax().first_child_or_token()?.into_token()
    }
}

#[derive(Copy, Clone, Debug, PartialEq, Eq, Hash)]
pub enum BinOp {
    /// The `+` operator for addition
    Add,
    /// The `-` operator for subtraction
    Subtract,
    /// The `*` operator for multiplication
    Multiply,
    /// The `/` operator for division
    Divide,
    /// The `%` operator for remainder after division
    Remainder,
    /// The `&&` operator for boolean AND
    BooleanAnd,
    /// The `||` operator for boolean OR
    BooleanOr,
    /// The `<<` operator for left shift
    LeftShift,
    /// The `>>` operator for right shift
    RightShift,
    /// The `|` operator for bitwise OR
    BitwiseOr,
    /// The `&` operator for bitwise AND
    BitwiseAnd,
    /// The `^` operator for bitwise XOR
    BitwiseXor,
    /// The `=` operator for assignment
    Assign,
    /// The `+=` operator for assignment after addition
    AddAssign,
    /// The `-=` operator for assignment after subtraction
    SubtractAssign,
    /// The `*=` operator for assignment after multiplication
    MultiplyAssign,
    /// The `/=` operator for assignment after division
    DivideAssign,
    /// The `%=` operator for assignment after remainders
    RemainderAssign,
    /// The `<<=` operator for assignment after shifting left
    LeftShiftAssign,
    /// The `>>=` operator for assignment after shifting right
    RightShiftAssign,
    /// The `&=` operator for assignment after bitwise AND
    BitAndAssign,
    /// The `|=` operator for assignment after bitwise OR
    BitOrAssign,
    /// The `^=` operator for assignment after bitwise XOR
    BitXorAssign,
    /// The `==` operator for equality testing
    Equals,
    /// The `!=` operator for inequality testing
    NotEqual,
    /// The `<=` operator for lesser-equal testing
    LessEqual,
    /// The `<` operator for comparison
    Less,
    /// The `>=` operator for greater-equal testing
    GreatEqual,
    /// The `>` operator for comparison
    Greater,
}

impl BinExpr {
    pub fn op_details(&self) -> Option<(SyntaxToken, BinOp)> {
        self.syntax()
            .children_with_tokens()
            .filter_map(|it| it.into_token())
            .find_map(|c| {
                let bin_op = match c.kind() {
                    T![+] => BinOp::Add,
                    T![-] => BinOp::Subtract,
                    T![*] => BinOp::Multiply,
                    T![/] => BinOp::Divide,
                    T![%] => BinOp::Remainder,
                    T![<<] => BinOp::LeftShift,
                    T![>>] => BinOp::RightShift,
                    T![^] => BinOp::BitwiseXor,
                    T![|] => BinOp::BitwiseOr,
                    T![&] => BinOp::BitwiseAnd,
                    T![=] => BinOp::Assign,
                    T![+=] => BinOp::AddAssign,
                    T![-=] => BinOp::SubtractAssign,
                    T![/=] => BinOp::DivideAssign,
                    T![*=] => BinOp::MultiplyAssign,
                    T![%=] => BinOp::RemainderAssign,
                    T![<<=] => BinOp::LeftShiftAssign,
                    T![>>=] => BinOp::RightShiftAssign,
                    T![&=] => BinOp::BitAndAssign,
                    T![|=] => BinOp::BitOrAssign,
                    T![^=] => BinOp::BitXorAssign,
                    T![==] => BinOp::Equals,
                    T![!=] => BinOp::NotEqual,
                    T![<] => BinOp::Less,
                    T![<=] => BinOp::LessEqual,
                    T![>] => BinOp::Greater,
                    T![>=] => BinOp::GreatEqual,
                    T![&&] => BinOp::BooleanAnd,
                    T![||] => BinOp::BooleanOr,
                    _ => return None,
                };
                Some((c, bin_op))
            })
    }

    pub fn op_kind(&self) -> Option<BinOp> {
        self.op_details().map(|t| t.1)
    }

    pub fn op_token(&self) -> Option<SyntaxToken> {
        self.op_details().map(|t| t.0)
    }

    pub fn lhs(&self) -> Option<ast::Expr> {
        children(self).next()
    }

    pub fn rhs(&self) -> Option<ast::Expr> {
        children(self).nth(1)
    }

    pub fn sub_exprs(&self) -> (Option<ast::Expr>, Option<ast::Expr>) {
        let mut children = children(self);
        let first = children.next();
        let second = children.next();
        (first, second)
    }
}

#[derive(PartialEq, Eq)]
pub enum FieldKind {
    Name(ast::NameRef),
    Index(SyntaxToken),
}

impl ast::FieldExpr {
    pub fn index_token(&self) -> Option<SyntaxToken> {
        self.syntax
            .children_with_tokens()
            .find(|e| e.kind() == SyntaxKind::INDEX)
            .and_then(|e| e.into_token())
    }

    pub fn field_access(&self) -> Option<FieldKind> {
        if let Some(nr) = self.name_ref() {
            Some(FieldKind::Name(nr))
        } else {
            self.index_token().map(FieldKind::Index)
        }
    }

    pub fn field_range(&self) -> TextRange {
        let field_name = self.name_ref().map(|n| n.syntax().text_range());

        let field_index = self.index_token().map(|i| i.text_range());

        let start = field_name
            .map(|f| f.start())
            .or_else(|| field_index.map(|i| i.start().add(TextSize::from(1u32))))
            .unwrap_or_else(|| self.syntax().text_range().start());

        let end = field_name
            .map(|f| f.end())
            .or_else(|| field_index.map(|f| f.end()))
            .unwrap_or_else(|| self.syntax().text_range().end());

        TextRange::new(start, end)
    }
}

#[derive(Clone, Debug, PartialEq, Eq, Hash)]
pub enum LiteralKind {
    String(ast::String),
    IntNumber(ast::IntNumber),
    FloatNumber(ast::FloatNumber),
    Bool(bool),
}

impl Literal {
    pub fn token(&self) -> SyntaxToken {
        self.syntax()
            .children_with_tokens()
            .find(|e| !e.kind().is_trivia())
            .and_then(|e| e.into_token())
            .unwrap()
    }

    pub fn kind(&self) -> LiteralKind {
        let token = self.token();

        if let Some(t) = ast::IntNumber::cast(token.clone()) {
            return LiteralKind::IntNumber(t);
        } else if let Some(t) = ast::FloatNumber::cast(token.clone()) {
            return LiteralKind::FloatNumber(t);
        } else if let Some(t) = ast::String::cast(token.clone()) {
            return LiteralKind::String(t);
        }

        match token.kind() {
            T![true] => LiteralKind::Bool(true),
            T![false] => LiteralKind::Bool(false),
            _ => unreachable!(),
        }
    }
}

#[derive(Debug, Clone, PartialEq, Eq)]
pub enum ElseBranch {
    Block(ast::BlockExpr),
    IfExpr(ast::IfExpr),
}

impl ast::IfExpr {
    pub fn then_branch(&self) -> Option<ast::BlockExpr> {
        self.blocks().next()
    }
    pub fn else_branch(&self) -> Option<ElseBranch> {
        let res = match self.blocks().nth(1) {
            Some(block) => ElseBranch::Block(block),
            None => {
                let elif: ast::IfExpr = child_opt(self)?;
                ElseBranch::IfExpr(elif)
            }
        };
        Some(res)
    }

    fn blocks(&self) -> AstChildren<ast::BlockExpr> {
        children(self)
    }
<<<<<<< HEAD
}

impl ast::IndexExpr {
    pub fn base(&self) -> Option<ast::Expr> {
        children(self).next()
    }
    pub fn index(&self) -> Option<ast::Expr> {
        children(self).nth(1)
    }
}

#[cfg(test)]
mod tests {
    use super::{split_float_text_and_suffix, split_int_text_and_suffix};

    #[test]
    fn split_int_and_suffix() {
        assert_eq!(split_int_text_and_suffix("123"), ("123", None));
        assert_eq!(split_int_text_and_suffix("0x123"), ("0x123", None));
        assert_eq!(split_int_text_and_suffix("123_456"), ("123_456", None));
        assert_eq!(split_int_text_and_suffix("0xfff32"), ("0xfff32", None));
        assert_eq!(split_int_text_and_suffix("0xff_f32"), ("0xff_f32", None));
        assert_eq!(
            split_int_text_and_suffix("0xff_u32"),
            ("0xff_", Some("u32"))
        );
        assert_eq!(
            split_int_text_and_suffix("0x0101u32"),
            ("0x0101", Some("u32"))
        );
        assert_eq!(
            split_int_text_and_suffix("0xffffu32"),
            ("0xffff", Some("u32"))
        );
        assert_eq!(
            split_int_text_and_suffix("0o71234u32"),
            ("0o71234", Some("u32"))
        );
    }

    #[test]
    fn split_float_and_suffix() {
        assert_eq!(split_float_text_and_suffix("123.0"), ("123.0", None));
        assert_eq!(
            split_float_text_and_suffix("123.0f32"),
            ("123.0", Some("f32"))
        );
        assert_eq!(
            split_float_text_and_suffix("123e10f32"),
            ("123e10", Some("f32"))
        );
        assert_eq!(
            split_float_text_and_suffix("123E10f32"),
            ("123E10", Some("f32"))
        );
        assert_eq!(
            split_float_text_and_suffix("123E+10f32"),
            ("123E+10", Some("f32"))
        );
        assert_eq!(
            split_float_text_and_suffix("123E-10f32"),
            ("123E-10", Some("f32"))
        );
        assert_eq!(
            split_float_text_and_suffix("123.123E10f32"),
            ("123.123E10", Some("f32"))
        );
    }
=======
>>>>>>> f9e180d1
}<|MERGE_RESOLUTION|>--- conflicted
+++ resolved
@@ -255,7 +255,6 @@
     fn blocks(&self) -> AstChildren<ast::BlockExpr> {
         children(self)
     }
-<<<<<<< HEAD
 }
 
 impl ast::IndexExpr {
@@ -265,65 +264,4 @@
     pub fn index(&self) -> Option<ast::Expr> {
         children(self).nth(1)
     }
-}
-
-#[cfg(test)]
-mod tests {
-    use super::{split_float_text_and_suffix, split_int_text_and_suffix};
-
-    #[test]
-    fn split_int_and_suffix() {
-        assert_eq!(split_int_text_and_suffix("123"), ("123", None));
-        assert_eq!(split_int_text_and_suffix("0x123"), ("0x123", None));
-        assert_eq!(split_int_text_and_suffix("123_456"), ("123_456", None));
-        assert_eq!(split_int_text_and_suffix("0xfff32"), ("0xfff32", None));
-        assert_eq!(split_int_text_and_suffix("0xff_f32"), ("0xff_f32", None));
-        assert_eq!(
-            split_int_text_and_suffix("0xff_u32"),
-            ("0xff_", Some("u32"))
-        );
-        assert_eq!(
-            split_int_text_and_suffix("0x0101u32"),
-            ("0x0101", Some("u32"))
-        );
-        assert_eq!(
-            split_int_text_and_suffix("0xffffu32"),
-            ("0xffff", Some("u32"))
-        );
-        assert_eq!(
-            split_int_text_and_suffix("0o71234u32"),
-            ("0o71234", Some("u32"))
-        );
-    }
-
-    #[test]
-    fn split_float_and_suffix() {
-        assert_eq!(split_float_text_and_suffix("123.0"), ("123.0", None));
-        assert_eq!(
-            split_float_text_and_suffix("123.0f32"),
-            ("123.0", Some("f32"))
-        );
-        assert_eq!(
-            split_float_text_and_suffix("123e10f32"),
-            ("123e10", Some("f32"))
-        );
-        assert_eq!(
-            split_float_text_and_suffix("123E10f32"),
-            ("123E10", Some("f32"))
-        );
-        assert_eq!(
-            split_float_text_and_suffix("123E+10f32"),
-            ("123E+10", Some("f32"))
-        );
-        assert_eq!(
-            split_float_text_and_suffix("123E-10f32"),
-            ("123E-10", Some("f32"))
-        );
-        assert_eq!(
-            split_float_text_and_suffix("123.123E10f32"),
-            ("123.123E10", Some("f32"))
-        );
-    }
-=======
->>>>>>> f9e180d1
 }