--- conflicted
+++ resolved
@@ -1,411 +1,6 @@
-<<<<<<< HEAD
-use memory::{
-    gc::{self, HasIndirectionPtr},
-    ArrayMemoryLayout, ArrayType, CompositeType, CompositeTypeKind, HasCompileTimeMemoryLayout,
-    StructMemoryLayout, StructType,
-};
-use std::{alloc::Layout, hash::Hash, ptr::NonNull};
-
-/// `UnsafeTypeInfo` is a type that wraps a `NonNull<TypeInfo>` and indicates unsafe interior
-/// operations on the wrapped `TypeInfo`. The unsafety originates from uncertainty about the
-/// lifetime of the wrapped `TypeInfo`.
-///
-/// Rust lifetime rules do not allow separate lifetimes for struct fields, but we can make `unsafe`
-/// guarantees about their lifetimes. Thus the `UnsafeTypeInfo` type is the only legal way to obtain
-/// shared references to the wrapped `TypeInfo`.
-#[derive(Clone, Copy, Debug)]
-#[repr(transparent)]
-pub struct UnsafeTypeInfo(NonNull<abi::TypeInfo>);
-
-impl UnsafeTypeInfo {
-    /// Constructs a new instance of `UnsafeTypeInfo`, which will wrap the specified `type_info`
-    /// pointer.
-    ///
-    /// All access to the inner value through methods is `unsafe`.
-    pub fn new(type_info: NonNull<abi::TypeInfo>) -> Self {
-        Self(type_info)
-    }
-
-    /// Unwraps the value.
-    pub fn into_inner(self) -> NonNull<abi::TypeInfo> {
-        self.0
-    }
-}
-
-impl PartialEq for UnsafeTypeInfo {
-    fn eq(&self, other: &Self) -> bool {
-        unsafe { *self.0.as_ref() == *other.0.as_ref() }
-    }
-}
-
-impl Eq for UnsafeTypeInfo {}
-
-impl Hash for UnsafeTypeInfo {
-    fn hash<H: std::hash::Hasher>(&self, state: &mut H) {
-        unsafe { self.0.as_ref().hash(state) };
-    }
-}
-
-impl memory::TypeDesc for UnsafeTypeInfo {
-    fn name(&self) -> &str {
-        unsafe { self.0.as_ref().name() }
-    }
-
-    fn guid(&self) -> &abi::Guid {
-        unsafe { &self.0.as_ref().guid }
-    }
-}
-
-impl memory::CompositeType for UnsafeTypeInfo {
-    type ArrayType = WrappedAbiArrayInfo;
-    type StructType = WrappedAbiStructInfo;
-
-    fn group(&self) -> CompositeTypeKind<'_, Self::ArrayType, Self::StructType> {
-        match unsafe { &self.0.as_ref().data } {
-            TypeInfoData::Primitive => CompositeTypeKind::Primitive,
-            TypeInfoData::Struct(s) => CompositeTypeKind::Struct(unsafe {
-                std::mem::transmute::<&abi::StructInfo, &WrappedAbiStructInfo>(s)
-            }),
-            TypeInfoData::Array(a) => CompositeTypeKind::Array(unsafe {
-                std::mem::transmute::<&abi::ArrayInfo, &WrappedAbiArrayInfo>(a)
-            }),
-        }
-    }
-}
-
-/// HACK: This is a super hacky unsafe way to be able to implement traits from `mun_memory` for
-/// types defined in `mun_abi`.
-#[repr(transparent)]
-pub struct WrappedAbiStructInfo(pub abi::StructInfo);
-
-/// HACK: This is a super hacky unsafe way to be able to implement traits from `mun_memory` for
-/// types defined in `mun_abi`.
-#[repr(transparent)]
-pub struct WrappedAbiArrayInfo(pub abi::ArrayInfo);
-
-impl memory::StructType<UnsafeTypeInfo> for WrappedAbiStructInfo {
-    fn fields(&self) -> Vec<(&str, UnsafeTypeInfo)> {
-        self.0
-            .field_names()
-            .zip(self.0.field_types().iter().map(|ty| {
-                // Safety: `ty` is a shared reference, so is guaranteed to not be `ptr::null()`.
-                UnsafeTypeInfo::new(unsafe {
-                    NonNull::new_unchecked(*ty as *const abi::TypeInfo as *mut _)
-                })
-            }))
-            .collect()
-    }
-}
-impl memory::StructMemoryLayout for WrappedAbiStructInfo {
-    fn offsets(&self) -> &[u16] {
-        self.0.field_offsets()
-    }
-}
-
-impl memory::ArrayType<UnsafeTypeInfo> for WrappedAbiArrayInfo {
-    fn element_type(&self) -> UnsafeTypeInfo {
-        UnsafeTypeInfo::new(unsafe {
-            NonNull::new_unchecked(self.0.element_type() as *const abi::TypeInfo as *mut _)
-        })
-    }
-}
-
-/// An error that might occur when requesting memory layout of a type
-#[derive(Debug)]
-pub enum MemoryLayoutError {
-    /// An error that is returned when the memory requested is to large to deal with.
-    OutOfBounds,
-
-    /// An error that is returned by constructing a Layout
-    LayoutError(LayoutError),
-}
-
-impl From<LayoutError> for MemoryLayoutError {
-    fn from(err: LayoutError) -> Self {
-        MemoryLayoutError::LayoutError(err)
-    }
-}
-
-/// Creates a layout describing the record for `n` instances of `layout`, with a suitable amount of
-/// padding between each to ensure that each instance is given its requested size an alignment.
-///
-/// Implementation taken from `Layout::repeat` (which is currently unstable)
-fn repeat_layout(layout: Layout, n: usize) -> Result<Layout, MemoryLayoutError> {
-    let len_rounded_up = layout.size().wrapping_add(layout.align()).wrapping_sub(1)
-        & !layout.align().wrapping_sub(1);
-    let padded_size = layout.size() + len_rounded_up.wrapping_sub(layout.align());
-    let alloc_size = padded_size
-        .checked_mul(n)
-        .ok_or(MemoryLayoutError::OutOfBounds)?;
-    Layout::from_size_align(alloc_size, layout.align()).map_err(Into::into)
-}
-
-/// Returns the amount of padding we must insert after `size` to ensure that the following address
-/// will satisfy `align` (measured in bytes).
-const fn padding_needed_for(size: usize, align: usize) -> usize {
-    let len_rounded_up = size.wrapping_add(align).wrapping_sub(1) & !align.wrapping_sub(1);
-    len_rounded_up.wrapping_sub(size)
-}
-
-/// An iterator type to iterate over the elements of an array.
-pub struct ArrayIterator {
-    element_offset: NonNull<u8>,
-    element_stride: usize,
-    remaining: usize,
-}
-
-// Implements the Iterator trait for `ArrayIterator`. Some of the functions are specialized to allow
-// for faster access.
-impl Iterator for ArrayIterator {
-    type Item = NonNull<u8>;
-
-    fn next(&mut self) -> Option<Self::Item> {
-        if self.remaining > 0 {
-            let result = self.element_offset;
-            self.element_offset = unsafe {
-                NonNull::new_unchecked(self.element_offset.as_ptr().add(self.element_stride))
-            };
-            self.remaining -= 1;
-            Some(result)
-        } else {
-            None
-        }
-    }
-
-    fn size_hint(&self) -> (usize, Option<usize>) {
-        (self.remaining, Some(self.remaining))
-    }
-
-    fn last(self) -> Option<Self::Item>
-    where
-        Self: Sized,
-    {
-        if self.remaining > 0 {
-            Some(unsafe {
-                NonNull::new_unchecked(self.element_offset.as_ptr().add(self.remaining - 1))
-            })
-        } else {
-            None
-        }
-    }
-
-    fn nth(&mut self, n: usize) -> Option<Self::Item> {
-        if self.remaining > n {
-            let result = unsafe {
-                NonNull::new_unchecked(self.element_offset.as_ptr().add(self.element_stride * n))
-            };
-            self.element_offset = unsafe {
-                NonNull::new_unchecked(
-                    self.element_offset
-                        .as_ptr()
-                        .add(self.element_stride * (n + 1)),
-                )
-            };
-            self.remaining -= n;
-            Some(result)
-        } else {
-            self.remaining = 0;
-            None
-        }
-    }
-}
-
-impl ExactSizeIterator for ArrayIterator {}
-
-impl WrappedAbiArrayInfo {
-    /// Returns the layout of a single element in the array
-    fn element_layout(&self) -> Layout {
-        let element_ty = self.element_type();
-        let raw_element_ty = unsafe { element_ty.0.as_ref() };
-        match raw_element_ty.data {
-            TypeInfoData::Primitive | TypeInfoData::Struct(_)
-                if element_ty.is_stack_allocated() =>
-            {
-                element_ty.layout()
-            }
-            _ => Layout::new::<GcPtr>(),
-        }
-    }
-
-    /// Returns the layout of the size and the offset from the start of the array block in bytes
-    const fn length_layout() -> (Layout, usize) {
-        (Layout::new::<usize>(), 0)
-    }
-
-    /// Returns the layout of the size and the offset from the start of the array block in bytes
-    const fn capacity_layout() -> (Layout, usize) {
-        let capacity_type_layout = Layout::new::<usize>();
-        let (length_layout, length_offset) = Self::length_layout();
-        let length_size_offset = length_layout.size() + length_offset;
-        (
-            capacity_type_layout,
-            length_size_offset
-                + padding_needed_for(length_size_offset, capacity_type_layout.align()),
-        )
-    }
-
-    /// Returns the layout of the length and the capacity together
-    const fn length_and_capacity_layout() -> Layout {
-        let (length_layout, _) = Self::length_layout();
-        let (capacity_layout, capacity_offset) = Self::capacity_layout();
-        let align = if length_layout.align() > capacity_layout.align() {
-            length_layout.align()
-        } else {
-            capacity_layout.align()
-        };
-        let size = capacity_offset + capacity_layout.size();
-        unsafe { Layout::from_size_align_unchecked(size, align) }
-    }
-
-    /// Returns the offset of the first element of the array from the start of the array block in
-    /// bytes.
-    fn element_offset(&self) -> usize {
-        let element_layout = self.element_layout();
-        let (capacity_layout, capacity_offset) = Self::capacity_layout();
-        let element_align = element_layout.align();
-        let capacity_size_and_offset = capacity_offset + capacity_layout.size();
-        capacity_size_and_offset + padding_needed_for(capacity_size_and_offset, element_align)
-    }
-
-    /// Returns the number of bytes between each element
-    fn element_stride(&self) -> usize {
-        let element_layout = self.element_layout();
-        element_layout.size() + padding_needed_for(element_layout.size(), element_layout.align())
-    }
-}
-
-impl memory::ArrayMemoryLayout for WrappedAbiArrayInfo {
-    type ElementIterator = ArrayIterator;
-
-    fn layout(&self, n: usize) -> Layout {
-        let elements_layout = repeat_layout(self.element_layout(), n)
-            .expect("unable to create a memory layout for array");
-        let length_and_capacity_layout = Self::length_and_capacity_layout();
-        length_and_capacity_layout
-            .extend(elements_layout)
-            .unwrap()
-            .0
-    }
-
-    fn init(&self, n: usize, data: &mut [u8]) {
-        debug_assert!(data.len() >= self.element_offset());
-        let (_, length_offset) = Self::length_layout();
-        let (_, capacity_offset) = Self::capacity_layout();
-        unsafe {
-            *data.as_mut_ptr().add(length_offset).cast() = 0usize;
-            *data.as_mut_ptr().add(capacity_offset).cast() = n;
-        }
-    }
-
-    unsafe fn retrieve_length(&self, ptr: NonNull<u8>) -> usize {
-        let (_, length_offset) = Self::length_layout();
-        *ptr.as_ptr().add(length_offset).cast()
-    }
-
-    unsafe fn store_length(&self, ptr: NonNull<u8>, n: usize) {
-        let (_, length_offset) = Self::length_layout();
-        *ptr.as_ptr().add(length_offset).cast() = n;
-    }
-
-    unsafe fn retrieve_capacity(&self, ptr: NonNull<u8>) -> usize {
-        let (_, capacity_offset) = Self::capacity_layout();
-        *ptr.as_ptr().add(capacity_offset).cast()
-    }
-
-    unsafe fn elements(&self, ptr: NonNull<u8>) -> Self::ElementIterator {
-        ArrayIterator {
-            element_offset: NonNull::new_unchecked(ptr.as_ptr().add(self.element_offset())),
-            element_stride: self.element_stride(),
-            remaining: self.retrieve_length(ptr),
-        }
-    }
-}
-
-impl memory::HasRuntimeMemoryLayout for UnsafeTypeInfo {
-    unsafe fn layout(&self, ptr: NonNull<u8>) -> Layout {
-        match self.group() {
-            CompositeTypeKind::Primitive | CompositeTypeKind::Struct(_) => {
-                HasCompileTimeMemoryLayout::layout(self)
-            }
-            CompositeTypeKind::Array(array) => {
-                let len = array.retrieve_capacity(ptr);
-                array.layout(len)
-            }
-        }
-    }
-}
-
-unsafe impl Send for UnsafeTypeInfo {}
-unsafe impl Sync for UnsafeTypeInfo {}
-
-impl memory::HasCompileTimeMemoryLayout for UnsafeTypeInfo {
-    fn layout(&self) -> Layout {
-        let ty = unsafe { self.0.as_ref() };
-        Layout::from_size_align(ty.size_in_bytes(), ty.alignment())
-            .unwrap_or_else(|_| panic!("invalid layout from Mun Type: {:?}", ty))
-    }
-
-    fn is_stack_allocated(&self) -> bool {
-        unsafe {
-            self.0
-                .as_ref()
-                .as_struct()
-                .map_or(true, |s| s.memory_kind == abi::StructMemoryKind::Value)
-        }
-    }
-}
-
-/// Iterates over the memory specified by `value_ptr` which should be interpreted as being of type
-/// `ty`. `is_root` indicates whether this is the root value or a value stored inside another value.
-fn trace<F: FnMut(GcPtr)>(ty: UnsafeTypeInfo, value_ptr: NonNull<u8>, f: &mut F, is_root: bool) {
-    match ty.group() {
-        CompositeTypeKind::Primitive => {
-            // Nothing to do
-        }
-        CompositeTypeKind::Struct(struct_info) => {
-            if !ty.is_stack_allocated() && !is_root {
-                f(unsafe { *value_ptr.cast::<GcPtr>().as_ptr() })
-            } else {
-                for (field_type, &field_offset) in struct_info
-                    .fields()
-                    .into_iter()
-                    .map(|(_, ty)| ty)
-                    .zip(struct_info.offsets().iter())
-                {
-                    let field_ptr = unsafe {
-                        NonNull::new_unchecked(value_ptr.as_ptr().add(field_offset as usize))
-                    };
-                    trace(field_type, field_ptr, f, false)
-                }
-            }
-        }
-        CompositeTypeKind::Array(array_ty) => {
-            let element_ty = array_ty.element_type();
-            for element_ptr in unsafe { array_ty.elements(value_ptr) } {
-                trace(element_ty, element_ptr, f, false)
-            }
-        }
-    }
-}
-=======
 use memory::gc;
->>>>>>> f9e180d1
-
-impl gc::TypeTrace for UnsafeTypeInfo {
-    fn trace<F: FnMut(GcPtr)>(&self, obj: GcPtr, mut f: F) {
-        trace(*self, unsafe { obj.deref::<u8>() }, &mut f, true)
-    }
-}
 
 /// Defines the garbage collector used by the `Runtime`.
 pub type GarbageCollector = gc::MarkSweep<gc::NoopObserver<gc::Event>>;
 
-<<<<<<< HEAD
-use abi::TypeInfoData;
-pub use gc::GcPtr;
-use std::alloc::LayoutError;
-
-pub type GcRootPtr = gc::GcRootPtr<UnsafeTypeInfo, GarbageCollector>;
-=======
-pub type GcRootPtr = gc::GcRootPtr<GarbageCollector>;
->>>>>>> f9e180d1
+pub type GcRootPtr = gc::GcRootPtr<GarbageCollector>;