--- conflicted
+++ resolved
@@ -19,24 +19,20 @@
 use garbage_collector::GarbageCollector;
 use log::{debug, error, info};
 use memory::{
-    gc::{self, GcRuntime},
+    gc::{self, Array, GcRuntime},
     type_table::TypeTable,
 };
 use mun_project::LOCKFILE_NAME;
-<<<<<<< HEAD
-use notify::{RawEvent, RecommendedWatcher, RecursiveMode, Watcher};
-use std::mem::ManuallyDrop;
-use std::ptr::NonNull;
-=======
 use notify::{event::ModifyKind, Event, EventKind, RecommendedWatcher, RecursiveMode, Watcher};
->>>>>>> ba1e70d4
 use std::{
     collections::{HashMap, VecDeque},
     ffi,
     ffi::c_void,
     fmt::{Debug, Display, Formatter},
     io,
+    mem::ManuallyDrop,
     path::{Path, PathBuf},
+    ptr::NonNull,
     sync::{
         mpsc::{channel, Receiver},
         Arc,
@@ -55,7 +51,6 @@
 };
 // Re-export some useful types so crates dont have to depend on mun_memory as well.
 use crate::array::RawArray;
-use memory::gc::Array;
 pub use memory::{Field, FieldData, HasStaticType, PointerType, StructType, Type};
 
 /// Options for the construction of a [`Runtime`].
