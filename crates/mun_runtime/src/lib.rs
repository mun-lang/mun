//! The Mun Runtime
//!
//! The Mun Runtime provides functionality for automatically hot reloading Mun C ABI
//! compliant shared libraries.
#![warn(missing_docs)]

mod assembly;
#[macro_use]
mod garbage_collector;
mod adt;
mod dispatch_table;
mod function_info;
mod marshal;
mod reflection;

use anyhow::Result;
use dispatch_table::DispatchTable;
use garbage_collector::GarbageCollector;
use log::{debug, error, info};
use memory::{
    gc::{self, GcRuntime},
    type_table::TypeTable,
};
use mun_project::LOCKFILE_NAME;
use notify::{event::ModifyKind, Event, EventKind, RecommendedWatcher, RecursiveMode, Watcher};
use std::{
    collections::{HashMap, VecDeque},
    ffi,
    ffi::c_void,
    fmt::{Debug, Display, Formatter},
    io, mem,
    path::{Path, PathBuf},
    sync::{
        mpsc::{channel, Receiver},
        Arc,
    },
};

pub use crate::{
    adt::{RootedStruct, StructRef},
    assembly::Assembly,
    function_info::{
        FunctionDefinition, FunctionPrototype, FunctionSignature, IntoFunctionDefinition,
    },
    marshal::Marshal,
    reflection::{ArgumentReflection, ReturnTypeReflection},
};
// Re-export some useful types so crates dont have to depend on mun_memory as well.
pub use memory::{Field, FieldData, HasStaticType, PointerType, StructType, Type};

/// Options for the construction of a [`Runtime`].
pub struct RuntimeOptions {
    /// Path to the entry point library
    pub library_path: PathBuf,
    /// Custom type table used for the runtime
    pub type_table: TypeTable,
    /// Custom user injected functions
    pub user_functions: Vec<FunctionDefinition>,
}

/// Retrieve the allocator using the provided handle.
///
/// # Safety
///
/// The allocator must have been set using the `set_allocator_handle` call - exposed by the Mun
/// library.
unsafe fn get_allocator(alloc_handle: *mut ffi::c_void) -> Arc<GarbageCollector> {
    Arc::from_raw(alloc_handle as *const GarbageCollector)
}

/// Retrieve the `TypeInfo` using the provided handle.
///
/// # Safety
///
/// The type handle must have been returned from a call to [`Arc<TypeInfo>::into_raw`][into_raw].
unsafe fn get_type_info(type_handle: *const ffi::c_void) -> Type {
    Type::from_raw(type_handle)
}

extern "C" fn new(
    type_handle: *const ffi::c_void,
    alloc_handle: *mut ffi::c_void,
) -> *const *mut ffi::c_void {
    // SAFETY: The runtime always constructs and uses `Arc<TypeInfo>::into_raw` to set the type
    // type handles in the type LUT.
    let type_info = unsafe { get_type_info(type_handle) };

    // Safety: `new` is only called from within Mun assemblies' core logic, so we are guaranteed
    // that the `Runtime` and its `GarbageCollector` still exist if this function is called, and
    // will continue to do so for the duration of this function.
    let allocator = unsafe { get_allocator(alloc_handle) };
    // Safety: the Mun Compiler guarantees that `new` is never called with `ptr::null()`.
    let handle = allocator.alloc(&type_info);

    // Prevent destruction of the allocator
    mem::forget(allocator);

    // Prevent destruction of the type info
    mem::forget(type_info);

    handle.into()
}

/// A builder for the [`Runtime`].
pub struct RuntimeBuilder {
    options: RuntimeOptions,
}

impl RuntimeBuilder {
    /// Constructs a new `RuntimeBuilder` for the shared library at `library_path`.
    fn new<P: Into<PathBuf>>(library_path: P) -> Self {
        Self {
            options: RuntimeOptions {
                library_path: library_path.into(),
                type_table: Default::default(),
                user_functions: Default::default(),
            },
        }
    }

    /// Adds a custom user function to the dispatch table.
    pub fn insert_fn<S: Into<String>, F: IntoFunctionDefinition>(
        mut self,
        name: S,
        func: F,
    ) -> Self {
        self.options.user_functions.push(func.into(name));
        self
    }

    /// Constructs a [`Runtime`] with the builder's options.
    ///
    /// # Safety
    ///
    /// A munlib is simply a shared object. When a library is loaded, initialisation routines
    /// contained within it are executed. For the purposes of safety, the execution of these
    /// routines is conceptually the same calling an unknown foreign function and may impose
    /// arbitrary requirements on the caller for the call to be sound.
    ///
    /// Additionally, the callers of this function must also ensure that execution of the
    /// termination routines contained within the library is safe as well. These routines may be
    /// executed when the library is unloaded.
    ///
    /// See [`Assembly::load`] for more information.
    pub unsafe fn finish(self) -> anyhow::Result<Runtime> {
        Runtime::new(self.options)
    }
}

/// A runtime for the Mun language.
///
/// # Logging
///
/// The runtime uses [log] as a logging facade, but does not install a logger. To produce log
/// output, you have to use a [logger implementation][log-impl] compatible with the facade.
///
/// [log]: https://docs.rs/log
/// [log-impl]: https://docs.rs/log/0.4.13/log/#available-logging-implementations
pub struct Runtime {
    assemblies: HashMap<PathBuf, Assembly>,
    /// Assemblies that have changed and thus need to be relinked. Maps the old to the (potentially) new path.
    assemblies_to_relink: VecDeque<(PathBuf, PathBuf)>,
    dispatch_table: DispatchTable,
    type_table: TypeTable,
    watcher: RecommendedWatcher,
    watcher_rx: Receiver<notify::Result<Event>>,
    renamed_files: HashMap<usize, PathBuf>,
    gc: Arc<GarbageCollector>,
}

impl Runtime {
    /// Constructs a new [`RuntimeBuilder`] to construct a new [`Runtime`] instance.
    pub fn builder<P: Into<PathBuf>>(library_path: P) -> RuntimeBuilder {
        RuntimeBuilder::new(library_path)
    }

    /// Constructs a new `Runtime` that loads the library at `library_path` and its
    /// dependencies. The `Runtime` contains a file watcher that is triggered with an interval
    /// of `dur`.
    ///
    /// # Safety
    ///
    /// A munlib is simply a shared object. When a library is loaded, initialisation routines
    /// contained within it are executed. For the purposes of safety, the execution of these
    /// routines is conceptually the same calling an unknown foreign function and may impose
    /// arbitrary requirements on the caller for the call to be sound.
    ///
    /// Additionally, the callers of this function must also ensure that execution of the
    /// termination routines contained within the library is safe as well. These routines may be
    /// executed when the library is unloaded.
    ///
    /// See [`Assembly::load`] for more information.
    pub unsafe fn new(mut options: RuntimeOptions) -> anyhow::Result<Runtime> {
        let (tx, rx) = channel();

        let mut dispatch_table = DispatchTable::default();
        let type_table = options.type_table;

        // Add internal functions
        options.user_functions.push(IntoFunctionDefinition::into(
            new as extern "C" fn(*const ffi::c_void, *mut ffi::c_void) -> *const *mut ffi::c_void,
            "new",
        ));

        options.user_functions.into_iter().for_each(|fn_def| {
            dispatch_table.insert_fn(fn_def.prototype.name.clone(), Arc::new(fn_def));
        });

        let watcher: RecommendedWatcher = notify::recommended_watcher(move |res| {
            tx.send(res).expect("Failed to send filesystem event.")
        })?;
        let mut runtime = Runtime {
            assemblies: HashMap::new(),
            assemblies_to_relink: VecDeque::new(),
            dispatch_table,
            type_table,
            watcher,
            watcher_rx: rx,
            renamed_files: HashMap::new(),
            gc: Arc::new(self::garbage_collector::GarbageCollector::default()),
        };

        runtime.add_assembly(&options.library_path)?;
        Ok(runtime)
    }

    /// Adds an assembly corresponding to the library at `library_path`.
    ///
    /// # Safety
    ///
    /// A munlib is simply a shared object. When a library is loaded, initialisation routines
    /// contained within it are executed. For the purposes of safety, the execution of these
    /// routines is conceptually the same calling an unknown foreign function and may impose
    /// arbitrary requirements on the caller for the call to be sound.
    ///
    /// Additionally, the callers of this function must also ensure that execution of the
    /// termination routines contained within the library is safe as well. These routines may be
    /// executed when the library is unloaded.
    ///
    /// See [`Assembly::load`] for more information.
    unsafe fn add_assembly(&mut self, library_path: &Path) -> anyhow::Result<()> {
        let library_path = library_path.canonicalize()?;
        if self.assemblies.contains_key(&library_path) {
            return Err(io::Error::new(
                io::ErrorKind::AlreadyExists,
                "An assembly with the same name already exists.",
            )
            .into());
        }

        let mut loaded = HashMap::new();
        let mut to_load = VecDeque::new();
        to_load.push_back(library_path);

        // Load all assemblies and their dependencies
        while let Some(library_path) = to_load.pop_front() {
            // A dependency can be added by multiple dependants, so check that we didn't load it yet
            if loaded.contains_key(&library_path) {
                continue;
            }

            let assembly = Assembly::load(&library_path, self.gc.clone())?;

            let parent = library_path.parent().expect("Invalid library path");
            let extension = library_path.extension();

            let dependencies: Vec<String> =
                assembly.info().dependencies().map(From::from).collect();
            loaded.insert(library_path.clone(), assembly);

            for dependency in dependencies {
                let mut library_path = parent.join(dependency);
                if let Some(extension) = extension {
                    library_path = library_path.with_extension(extension);
                }

                if !loaded.contains_key(&library_path) {
                    to_load.push_back(library_path);
                }
            }
        }

        (self.dispatch_table, self.type_table) =
            Assembly::link_all(loaded.values_mut(), &self.dispatch_table, &self.type_table)?;

        for (library_path, assembly) in loaded.into_iter() {
            self.watcher
                .watch(library_path.parent().unwrap(), RecursiveMode::NonRecursive)?;

            self.assemblies.insert(library_path, assembly);
        }

        Ok(())
    }

    /// Retrieves the function definition corresponding to `function_name`, if available.
    pub fn get_function_definition(&self, function_name: &str) -> Option<Arc<FunctionDefinition>> {
        // TODO: Verify that when someone tries to invoke a non-public function, it should fail.
        self.dispatch_table.get_fn(function_name)
    }

    /// Retrieves the type definition corresponding to `type_name`, if available.
    pub fn get_type_info_by_name(&self, type_name: &str) -> Option<Type> {
        self.type_table.find_type_info_by_name(type_name)
    }

    /// Retrieve the type information corresponding to the `type_id`, if available.
    pub fn get_type_info_by_id(&self, type_id: &abi::TypeId) -> Option<Type> {
        self.type_table.find_type_info_by_id(type_id)
    }

    /// Updates the state of the runtime. This includes checking for file changes, and reloading
    /// compiled assemblies.
    /// # Safety
    ///
    /// A munlib is simply a shared object. When a library is loaded, initialisation routines
    /// contained within it are executed. For the purposes of safety, the execution of these
    /// routines is conceptually the same calling an unknown foreign function and may impose
    /// arbitrary requirements on the caller for the call to be sound.
    ///
    /// Additionally, the callers of this function must also ensure that execution of the
    /// termination routines contained within the library is safe as well. These routines may be
    /// executed when the library is unloaded.
    ///
    /// See [`Assembly::load`] for more information.
    pub unsafe fn update(&mut self) -> bool {
        fn is_lockfile(path: &Path) -> bool {
            path.file_name().expect("Invalid file path.") == LOCKFILE_NAME
        }

        unsafe fn relink_assemblies(
            runtime: &mut Runtime,
        ) -> anyhow::Result<(DispatchTable, TypeTable)> {
            let mut loaded = HashMap::new();
            let to_load = &mut runtime.assemblies_to_relink;

            info!("Relinking assemblies:");
            for (old_path, new_path) in to_load.iter() {
                info!(
                    "{} -> {}",
                    old_path.to_string_lossy(),
                    new_path.to_string_lossy()
                );
            }

            // Load all assemblies and their dependencies
            while let Some((old_path, new_path)) = to_load.pop_front() {
                // A dependency can be added by multiple dependants, so check that we didn't load it yet
                if loaded.contains_key(&old_path) {
                    continue;
                }

                let assembly = Assembly::load(&new_path, runtime.gc.clone())?;

                let parent = new_path.parent().expect("Invalid library path");
                let extension = new_path.extension();

                let dependencies: Vec<String> =
                    assembly.info().dependencies().map(From::from).collect();
                loaded.insert(old_path.clone(), assembly);

                for dependency in dependencies {
                    let mut library_path = parent.join(dependency);
                    if let Some(extension) = extension {
                        library_path = library_path.with_extension(extension);
                    }

                    if !loaded.contains_key(&library_path)
                        && !runtime.assemblies.contains_key(&library_path)
                    {
                        to_load.push_back((old_path.clone(), library_path));
                    }
                }
            }

            Assembly::relink_all(
                &mut loaded,
                &mut runtime.assemblies,
                &runtime.dispatch_table,
                &runtime.type_table,
            )
        }

<<<<<<< HEAD
        let mut requires_relink = false;
        while let Ok(event) = self.watcher_rx.try_recv() {
            if let Some(path) = event.path {
                let op = event.op.expect("Invalid event.");

                if is_lockfile(&path) {
                    if op.contains(notify::op::CREATE) {
                        debug!("Lockfile created");
                    }
                    if op.contains(notify::op::REMOVE) {
                        debug!("Lockfile deleted");

                        requires_relink = true;
=======
        while let Ok(Ok(event)) = self.watcher_rx.try_recv() {
            for path in event.paths {
                if is_lockfile(&path) {
                    match event.kind {
                        EventKind::Create(_) => debug!("Lockfile created"),
                        EventKind::Remove(_) => {
                            debug!("Lockfile deleted");

                            match relink_assemblies(self) {
                                Ok((dispatch_table, type_table)) => {
                                    info!("Succesfully reloaded assemblies.");

                                    self.dispatch_table = dispatch_table;
                                    self.type_table = type_table;
                                    self.assemblies_to_relink.clear();

                                    return true;
                                }
                                Err(e) => error!("Failed to relink assemblies, due to {}.", e),
                            }
                        }
                        _ => (),
>>>>>>> 3f7b3168
                    }
                } else {
                    let path = path.canonicalize().unwrap_or_else(|_| {
                        panic!("Failed to canonicalize path: {}.", path.to_string_lossy())
                    });

                    match event.kind {
                        EventKind::Modify(ModifyKind::Name(_)) => {
                            let tracker = event.attrs.tracker().expect("Invalid RENAME event.");
                            if let Some(old_path) = self.renamed_files.remove(&tracker) {
                                self.assemblies_to_relink.push_back((old_path, path));
                                // on_file_changed(self, &old_path, &path);
                            } else {
                                self.renamed_files.insert(tracker, path);
                            }
                        }
                        EventKind::Modify(_) => {
                            // TODO: don't overwrite existing
                            self.assemblies_to_relink.push_back((path.clone(), path));
                        }
<<<<<<< HEAD
                    } else if op.intersects(
                        notify::op::CREATE | notify::op::WRITE | notify::op::CLOSE_WRITE,
                    ) {
                        // TODO: don't overwrite existing
                        self.assemblies_to_relink.push_back((path.clone(), path));
=======
                        _ => (),
>>>>>>> 3f7b3168
                    }
                }
            }
        }

        if requires_relink {
            if self.assemblies_to_relink.is_empty() {
                debug!("The compiler didn't write a munlib.");
            } else {
                match relink_assemblies(self) {
                    Ok((dispatch_table, type_table)) => {
                        info!("Succesfully reloaded assemblies.");

                        self.dispatch_table = dispatch_table;
                        self.type_table = type_table;
                        self.assemblies_to_relink.clear();

                        return true;
                    }
                    Err(e) => error!("Failed to relink assemblies, due to {}.", e),
                }
            }
        }

        false
    }

    /// Returns a shared reference to the runtime's garbage collector.
    ///
    /// We cannot return an `Arc` here, because the lifetime of data contained in `GarbageCollector`
    /// is dependent on the `Runtime`.
    pub fn gc(&self) -> &dyn GcRuntime {
        self.gc.as_ref()
    }

    /// Collects all memory that is no longer referenced by rooted objects. Returns `true` if memory
    /// was reclaimed, `false` otherwise. This behavior will likely change in the future.
    pub fn gc_collect(&self) -> bool {
        self.gc.collect()
    }

    /// Returns statistics about the garbage collector.
    pub fn gc_stats(&self) -> gc::Stats {
        self.gc.stats()
    }
}

/// An error that might occur when calling a mun function from Rust.
pub struct InvokeErr<'name, T> {
    msg: String,
    function_name: &'name str,
    arguments: T,
}

impl<'name, T> Debug for InvokeErr<'name, T> {
    fn fmt(&self, f: &mut Formatter<'_>) -> std::fmt::Result {
        write!(f, "{}", &self.msg)
    }
}

impl<'name, T> Display for InvokeErr<'name, T> {
    fn fmt(&self, f: &mut Formatter<'_>) -> std::fmt::Result {
        write!(f, "{}", &self.msg)
    }
}

impl<'name, T: InvokeArgs> InvokeErr<'name, T> {
    /// Retries a function invocation once, resulting in a potentially successful
    /// invocation.
    // FIXME: `unwrap_or_else` does not compile for `StructRef`, due to
    // https://doc.rust-lang.org/nomicon/lifetime-mismatch.html#improperly-reduced-borrows
    pub fn retry<'r, 'o, Output>(self, runtime: &'r mut Runtime) -> Result<Output, Self>
    where
        Output: 'o + ReturnTypeReflection + Marshal<'o>,
        'r: 'o,
    {
        // Safety: The output of `retry_impl` is guaranteed to only contain a shared
        // reference.
        unsafe { self.retry_impl(runtime) }
    }

    /// Retries the function invocation until it succeeds, resulting in an output.
    // FIXME: `unwrap_or_else` does not compile for `StructRef`, due to
    // https://doc.rust-lang.org/nomicon/lifetime-mismatch.html#improperly-reduced-borrows
    pub fn wait<'r, 'o, Output>(mut self, runtime: &'r mut Runtime) -> Output
    where
        Output: 'o + ReturnTypeReflection + Marshal<'o>,
        'r: 'o,
    {
        // Safety: The output of `retry_impl` is guaranteed to only contain a shared
        // reference.
        let runtime = &*runtime;

        loop {
            self = match unsafe { self.retry_impl(runtime) } {
                Ok(output) => return output,
                Err(e) => e,
            };
        }
    }

    /// Inner implementation that retries a function invocation once, resulting in a
    /// potentially successful invocation. This is a workaround for:
    /// https://doc.rust-lang.org/nomicon/lifetime-mismatch.html
    ///
    /// # Safety
    ///
    /// When calling this function, you have to guarantee that `runtime` is mutably
    /// borrowed. The `Output` value can only contain a shared borrow of `runtime`.
    unsafe fn retry_impl<'r, 'o, Output>(self, runtime: &'r Runtime) -> Result<Output, Self>
    where
        Output: 'o + ReturnTypeReflection + Marshal<'o>,
        'r: 'o,
    {
        #[allow(clippy::cast_ref_to_mut)]
        let runtime = &mut *(runtime as *const Runtime as *mut Runtime);

        eprintln!("{}", self.msg);
        while !runtime.update() {
            // Wait until there has been an update that might fix the error
        }

        runtime.invoke(self.function_name, self.arguments)
    }
}

/// A trait that handles calling a certain function with a set of arguments. This trait is
/// implemented for tuples up to and including 20 elements.
pub trait InvokeArgs {
    /// Determines whether the specified function can be called with these arguments
    fn can_invoke<'runtime>(
        &self,
        runtime: &'runtime Runtime,
        signature: &FunctionSignature,
    ) -> Result<(), String>;

    /// Calls the specified function with these function arguments
    ///
    /// # Safety
    ///
    /// The `fn_ptr` is cast and invoked which might result in undefined behavior.
    unsafe fn invoke<ReturnType>(self, fn_ptr: *const c_void) -> ReturnType;
}

// Implement `InvokeTraits` for tuples up to and including 20 elements
seq_macro::seq!(N in 0..=20 {#(
seq_macro::seq!(I in 0..N {
    #[allow(clippy::extra_unused_lifetimes)]
    impl<'arg, #(T~I: ArgumentReflection + Marshal<'arg>,)*> InvokeArgs for (#(T~I,)*) {
        #[allow(unused_variables)]
        fn can_invoke<'runtime>(&self, runtime: &'runtime Runtime, signature: &FunctionSignature) -> Result<(), String> {
            let arg_types = &signature.arg_types;

            // Ensure the number of arguments match
            #[allow(clippy::len_zero)]
            if N != arg_types.len() {
                return Err(format!("Invalid return type. Expected: {}. Found: {}", N, arg_types.len()))
            }

            #(
            if arg_types[I] != self.I.type_info(runtime) {
                return Err(format!(
                    "Invalid argument type at index {}. Expected: {}. Found: {}.",
                    I,
                    self.I.type_info(runtime).name(),
                    arg_types[I].name(),
                ));
            }
            )*

            Ok(())
        }

        unsafe fn invoke<ReturnType>(self, fn_ptr: *const c_void) -> ReturnType {
            #[allow(clippy::type_complexity)]
            let function: fn(#(T~I::MunType,)*) -> ReturnType = core::mem::transmute(fn_ptr);
            function(#(self.I.marshal_into(),)*)
        }
    }
});
)*});

impl Runtime {
    /// Invokes the Mun function called `function_name` with the specified `arguments`.
    pub fn invoke<
        'runtime,
        'ret,
        'name,
        ReturnType: ReturnTypeReflection + Marshal<'ret> + 'ret,
        ArgTypes: InvokeArgs,
    >(
        &'runtime self,
        function_name: &'name str,
        arguments: ArgTypes,
    ) -> Result<ReturnType, InvokeErr<'name, ArgTypes>>
    where
        'runtime: 'ret,
    {
        // Get the function information from the runtime
        let function_info = match self.get_function_definition(function_name).ok_or_else(|| {
            format!(
                "failed to obtain function '{}', no such function exists.",
                function_name
            )
        }) {
            Ok(function_info) => function_info,
            Err(msg) => {
                return Err(InvokeErr {
                    msg,
                    function_name,
                    arguments,
                })
            }
        };

        // Validate the arguments
        match arguments.can_invoke(self, &function_info.prototype.signature) {
            Ok(_) => {}
            Err(msg) => {
                return Err(InvokeErr {
                    msg,
                    function_name,
                    arguments,
                })
            }
        };

        // Validate the return type
        if !ReturnType::accepts_type(&function_info.prototype.signature.return_type) {
            return Err(InvokeErr {
                msg: format!(
                    "unexpected return type, got '{}', expected '{}",
                    &function_info.prototype.signature.return_type.name(),
                    ReturnType::type_hint()
                ),
                function_name,
                arguments,
            });
        }

        let result: ReturnType::MunType = unsafe { arguments.invoke(function_info.fn_ptr) };
        Ok(Marshal::marshal_from(result, self))
    }
}<|MERGE_RESOLUTION|>--- conflicted
+++ resolved
@@ -381,21 +381,7 @@
             )
         }
 
-<<<<<<< HEAD
         let mut requires_relink = false;
-        while let Ok(event) = self.watcher_rx.try_recv() {
-            if let Some(path) = event.path {
-                let op = event.op.expect("Invalid event.");
-
-                if is_lockfile(&path) {
-                    if op.contains(notify::op::CREATE) {
-                        debug!("Lockfile created");
-                    }
-                    if op.contains(notify::op::REMOVE) {
-                        debug!("Lockfile deleted");
-
-                        requires_relink = true;
-=======
         while let Ok(Ok(event)) = self.watcher_rx.try_recv() {
             for path in event.paths {
                 if is_lockfile(&path) {
@@ -403,22 +389,10 @@
                         EventKind::Create(_) => debug!("Lockfile created"),
                         EventKind::Remove(_) => {
                             debug!("Lockfile deleted");
-
-                            match relink_assemblies(self) {
-                                Ok((dispatch_table, type_table)) => {
-                                    info!("Succesfully reloaded assemblies.");
-
-                                    self.dispatch_table = dispatch_table;
-                                    self.type_table = type_table;
-                                    self.assemblies_to_relink.clear();
-
-                                    return true;
-                                }
-                                Err(e) => error!("Failed to relink assemblies, due to {}.", e),
-                            }
+                            
+                            requires_relink = true;
                         }
                         _ => (),
->>>>>>> 3f7b3168
                     }
                 } else {
                     let path = path.canonicalize().unwrap_or_else(|_| {
@@ -439,15 +413,7 @@
                             // TODO: don't overwrite existing
                             self.assemblies_to_relink.push_back((path.clone(), path));
                         }
-<<<<<<< HEAD
-                    } else if op.intersects(
-                        notify::op::CREATE | notify::op::WRITE | notify::op::CLOSE_WRITE,
-                    ) {
-                        // TODO: don't overwrite existing
-                        self.assemblies_to_relink.push_back((path.clone(), path));
-=======
                         _ => (),
->>>>>>> 3f7b3168
                     }
                 }
             }
