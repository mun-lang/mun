--- conflicted
+++ resolved
@@ -23,23 +23,14 @@
     type_table::TypeTable,
 };
 use mun_project::LOCKFILE_NAME;
-<<<<<<< HEAD
 use notify::{event::ModifyKind, Event, EventKind, RecommendedWatcher, RecursiveMode, Watcher};
-=======
-use notify::{RawEvent, RecommendedWatcher, RecursiveMode, Watcher};
-use std::mem::ManuallyDrop;
-use std::ptr::NonNull;
->>>>>>> 8abd1b7d
 use std::{
     collections::{HashMap, VecDeque},
     ffi,
     ffi::c_void,
     fmt::{Debug, Display, Formatter},
     io,
-<<<<<<< HEAD
     mem::ManuallyDrop,
-=======
->>>>>>> 8abd1b7d
     path::{Path, PathBuf},
     ptr::NonNull,
     sync::{
@@ -60,10 +51,6 @@
 };
 // Re-export some useful types so crates dont have to depend on mun_memory as well.
 use crate::array::RawArray;
-<<<<<<< HEAD
-=======
-use memory::gc::Array;
->>>>>>> 8abd1b7d
 pub use memory::{Field, FieldData, HasStaticType, PointerType, StructType, Type};
 
 /// Options for the construction of a [`Runtime`].
@@ -110,7 +97,6 @@
 
     // Safety: the Mun Compiler guarantees that `new` is never called with `ptr::null()`.
     let handle = allocator.as_ref().alloc(&type_info);
-<<<<<<< HEAD
 
     handle.into()
 }
@@ -131,28 +117,6 @@
 
     let handle = allocator.as_ref().alloc_array(&type_info, length);
 
-=======
-
-    handle.into()
-}
-
-extern "C" fn new_array(
-    type_handle: *const ffi::c_void,
-    length: usize,
-    alloc_handle: *mut ffi::c_void,
-) -> *const *mut ffi::c_void {
-    // SAFETY: The runtime always constructs and uses `Arc<TypeInfo>::into_raw` to set the type
-    // type handles in the type LUT.
-    let type_info = ManuallyDrop::new(unsafe { get_type_info(type_handle) });
-
-    // Safety: `new` is only called from within Mun assemblies' core logic, so we are guaranteed
-    // that the `Runtime` and its `GarbageCollector` still exist if this function is called, and
-    // will continue to do so for the duration of this function.
-    let allocator = ManuallyDrop::new(unsafe { get_allocator(alloc_handle) });
-
-    let handle = allocator.as_ref().alloc_array(&type_info, length);
-
->>>>>>> 8abd1b7d
     handle.as_raw().into()
 }
 
@@ -530,11 +494,7 @@
         let array_capacity = iter
             .size_hint()
             .1
-<<<<<<< HEAD
-            .expect("iterator doesnt return upper bound");
-=======
             .expect("iterator doesn't return upper bound");
->>>>>>> 8abd1b7d
         let mut array_handle = self.gc.alloc_array(&array_type, array_capacity);
 
         let mut element_ptr = array_handle.data().as_ptr();
