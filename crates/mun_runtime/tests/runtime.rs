use mun_test::CompileAndRunTestDriver;

#[macro_use]
mod util;

#[test]
fn invoke() {
    let driver = CompileAndRunTestDriver::new(
        r#"
    pub fn sum(a: i32, b: i32) -> i32 { a + b }
        "#,
        |builder| builder,
    )
    .expect("Failed to build test driver");

    let result: i32 = driver.runtime.invoke("sum", (123i32, 456i32)).unwrap();
    assert_eq!(123 + 456, result);
}

#[test]
fn arrays_are_collected() {
    let driver = CompileAndRunTestDriver::new(
        r#"
    pub fn main() {
        let a = [1,2,3,4,5,6,7,8,9,1,2,3,4,5,6,7,8,9,1,2,3,4,5,6,7,8,9,1,2,3,4,5,6,7,8,9,]
    }
    "#,
        |builder| builder,
    )
    .expect("Failed to build test driver");

    assert_eq!(driver.runtime.gc_collect(), false);
    let _: () = driver
        .runtime
        .invoke("main", ())
        .expect("error invoking main function");
    assert_eq!(driver.runtime.gc_collect(), true);
    assert_eq!(driver.runtime.gc_collect(), false);
}

#[test]
fn arrays() {
    let driver = CompileAndRunTestDriver::new(
        r#"
    /// A version struct of explicitly 24 bits, this requires alignment.
    struct Version {
        major: u8,
        minor: u16,
    }

    /// Constructor function for a Version
    fn version(major: u8, minor: u16) -> Version {
        Version { major: major, minor: minor }
    }

    /// Returns true if a is considered smaller than b
    fn version_greater(a: Version, b: Version) -> bool {
        a.major > b.major || a.major == b.major && a.minor > b.minor
    }

    /// Performs bubble sort on an array of versions
    fn bubble_sort(array: [Version], len: usize) {
        let i = 0;
        while i<len {
            let j = 1;
            while j<len-i {
                if version_greater(array[j-1], array[j]) {
                    let tmp = array[j];
                    array[j] = array[j-1];
                    array[j-1] = tmp;
                }
                j += 1;
            }
            i += 1;
        }
    }

    pub fn main() -> u16 {
        let a = [version(3,4), version(1,2), version(4,5), version(0, 9), version(1,1)]
        bubble_sort(a, 5)
        a[0].minor
    }
    "#,
        |builder| builder,
    )
    .expect("Failed to build test driver");

    assert_invoke_eq!(u16, 9, driver, "main");
}

#[test]
fn multiple_modules() {
    let driver = CompileAndRunTestDriver::from_fixture(
        r#"
    //- /mun.toml
    [package]
    name="foo"
    version="0.0.0"

    //- /src/mod.mun
    pub fn main() -> i32 { foo::foo() }

    //- /src/foo.mun
    pub fn foo() -> i32 { 5 }
    "#,
        |builder| builder,
    )
    .expect("Failed to build test driver");

    assert_invoke_eq!(i32, 5, driver, "main");
}

#[test]
fn cyclic_modules() {
    let driver = CompileAndRunTestDriver::from_fixture(
        r#"
    //- /mun.toml
    [package]
    name="foo"
    version="0.0.0"

    //- /src/mod.mun
    pub fn main() -> i32 { foo::foo() }

    fn bar() -> i32 { 5 }

    //- /src/foo.mun
    pub fn foo() -> i32 { super::bar() }
    "#,
        |builder| builder,
    )
    .expect("Failed to build test driver");

    assert_invoke_eq!(i32, 5, driver, "main");
}

#[test]
fn from_fixture() {
    let driver = CompileAndRunTestDriver::from_fixture(
        r#"
    //- /mun.toml
    [package]
    name="foo"
    version="0.0.0"

    //- /src/mod.mun
    pub fn main() -> i32 { 5 }
    "#,
        |builder| builder,
    )
    .expect("Failed to build test driver");
    assert_invoke_eq!(i32, 5, driver, "main");
}

#[test]
fn error_assembly_not_linkable() {
    let driver = CompileAndRunTestDriver::new(
        r"
    extern fn dependency() -> i32;
    
    pub fn main() -> i32 { dependency() }
    ",
        |builder| builder,
    );
<<<<<<< HEAD
    assert!(
        format!("{}", driver.unwrap_err()).contains("Failed to link due to missing dependencies.")
=======
    assert_eq!(
        format!("{}", driver.unwrap_err()),
        format!(
            "{}",
            io::Error::new(
                io::ErrorKind::NotFound,
                "Failed to link due to missing dependencies.".to_string(),
            )
        )
>>>>>>> f9e180d1
    );
}

#[test]
fn arg_missing_bug() {
    let driver = CompileAndRunTestDriver::new(
        r"
    pub fn fibonacci_n() -> i64 {
        let n = arg();
        fibonacci(n)
    }

    fn arg() -> i64 {
        5
    }

    fn fibonacci(n: i64) -> i64 {
        if n <= 1 {
            n
        } else {
            fibonacci(n - 1) + fibonacci(n - 2)
        }
    }",
        |builder| builder,
    );
    driver.unwrap();
}<|MERGE_RESOLUTION|>--- conflicted
+++ resolved
@@ -1,4 +1,5 @@
 use mun_test::CompileAndRunTestDriver;
+use std::io;
 
 #[macro_use]
 mod util;
@@ -162,20 +163,15 @@
     ",
         |builder| builder,
     );
-<<<<<<< HEAD
-    assert!(
-        format!("{}", driver.unwrap_err()).contains("Failed to link due to missing dependencies.")
-=======
     assert_eq!(
         format!("{}", driver.unwrap_err()),
         format!(
             "{}",
             io::Error::new(
                 io::ErrorKind::NotFound,
-                "Failed to link due to missing dependencies.".to_string(),
+                "Failed to link due to missing dependencies.\n- dependency".to_string(),
             )
         )
->>>>>>> f9e180d1
     );
 }
 
