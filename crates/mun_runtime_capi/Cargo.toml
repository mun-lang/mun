--- conflicted
+++ resolved
@@ -17,26 +17,13 @@
 crate-type = ["cdylib"]
 
 [dependencies]
-<<<<<<< HEAD
 mun_abi = { version = "=0.4.0-dev", path = "../mun_abi" }
 mun_memory = { version = "=0.4.0-dev", path = "../mun_memory" }
 mun_runtime = { version = "=0.4.0-dev", path = "../mun_runtime" }
 mun_capi_utils = { version = "=0.4.0-dev", path = "../mun_capi_utils", features=["insta"]}
-insta = { version = "1.12.0", features=["ron"] }
+insta = { version = "1.12.0", default-features = false, features = ["ron"] }
 
 [dev-dependencies]
 mun_compiler = { path="../mun_compiler" }
-paste = "1.0"
-tempfile = "3"
-=======
-abi = { version = "=0.3.0", path = "../mun_abi", package = "mun_abi" }
-capi_utils = { version = "=0.1.0", path = "../mun_capi_utils", package = "mun_capi_utils", features = ["insta"] }
-memory = { version = "=0.2.0", path = "../mun_memory", package = "mun_memory" }
-runtime = { version = "=0.3.0", path = "../mun_runtime", package = "mun_runtime" }
-insta = { version = "1.12.0", default-features = false, features = ["ron"] }
-
-[dev-dependencies]
-compiler = { path="../mun_compiler", package = "mun_compiler" }
 paste = { version = "1.0", default-features = false }
-tempfile = { version = "3", default-features = false }
->>>>>>> ba1e70d4
+tempfile = { version = "3", default-features = false }