--- conflicted
+++ resolved
@@ -5,14 +5,9 @@
 use std::mem::ManuallyDrop;
 
 use crate::runtime::Runtime;
-use mun_memory::ffi::Type;
-
-<<<<<<< HEAD
-pub use memory::gc::GcPtr;
-use memory::gc::GcRuntime;
-=======
+use mun_memory::{ffi::Type, gc::GcRuntime};
+
 pub use mun_memory::gc::GcPtr;
->>>>>>> a8315461
 
 /// Allocates an object in the runtime of the given `ty`. If successful, `obj` is set,
 /// otherwise a non-zero error handle is returned.
