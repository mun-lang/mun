--- conflicted
+++ resolved
@@ -2,7 +2,12 @@
 
 use crate::{error::ErrorHandle, type_info::TypeInfoHandle};
 use memory::FieldInfo;
-use std::{ffi::{c_void, CString}, os::raw::c_char, ptr, slice, sync::Arc};
+use std::{
+    ffi::{c_void, CString},
+    os::raw::c_char,
+    ptr,
+    sync::Arc,
+};
 
 /// A C-style handle to a `FieldInfo`.
 #[repr(C)]
@@ -86,14 +91,12 @@
 /// content deallocated. Passing pointers to invalid data of memory allocated by other processes,
 /// will lead to undefined behavior.
 #[no_mangle]
-pub unsafe extern "C" fn mun_field_info_span_destroy(
-    span: FieldInfoSpan,
-) -> bool {
+pub unsafe extern "C" fn mun_field_info_span_destroy(span: FieldInfoSpan) -> bool {
     if span.data.is_null() {
         return false;
     }
 
-    let data = span.data as *mut * const FieldInfo;
+    let data = span.data as *mut *const FieldInfo;
     let _types = Vec::from_raw_parts(data, span.len, span.len);
 
     true
@@ -103,12 +106,7 @@
 mod tests {
     use super::*;
     use crate::{
-<<<<<<< HEAD
         error::mun_error_destroy,
-=======
-        error::mun_error_message,
-        handle::TypedHandle,
->>>>>>> 92061c3d
         mun_string_destroy,
         runtime::{mun_runtime_get_type_info_by_name, RuntimeHandle},
         struct_info::mun_struct_info_fields,
@@ -119,6 +117,7 @@
     use std::{
         ffi::{CStr, CString},
         mem::MaybeUninit,
+        slice,
     };
 
     fn get_first_field<T: Into<Vec<u8>>>(runtime: RuntimeHandle, type_name: T) -> FieldInfoHandle {
@@ -148,12 +147,7 @@
             .expect("Type was expected to be a struct.");
 
         let mut fields = MaybeUninit::uninit();
-        let handle = unsafe {
-            mun_struct_info_fields(
-                struct_info,
-                fields.as_mut_ptr(),
-            )
-        };
+        let handle = unsafe { mun_struct_info_fields(struct_info, fields.as_mut_ptr()) };
         assert_eq!(handle.0, ptr::null());
 
         let fields = unsafe { fields.assume_init() };
@@ -236,11 +230,7 @@
             "Invalid argument: 'field_info' is null pointer."
         );
 
-<<<<<<< HEAD
         unsafe { mun_error_destroy(handle) };
-=======
-        unsafe { mun_string_destroy(message.as_ptr()) };
->>>>>>> 92061c3d
     }
 
     #[test]
@@ -264,11 +254,7 @@
             "Invalid argument: 'field_offset' is null pointer."
         );
 
-<<<<<<< HEAD
         unsafe { mun_error_destroy(handle) };
-=======
-        unsafe { mun_string_destroy(message.as_ptr()) };
->>>>>>> 92061c3d
     }
 
     #[test]
