//! Exposes type information using the C ABI.

use crate::{error::ErrorHandle, struct_info::StructInfoHandle};
use memory::{StructInfo, TypeInfo};
use std::{
    ffi::{c_void, CString},
    os::raw::c_char,
    ptr,
    sync::Arc,
};

/// A C-style handle to a `TypeInfo`.
#[repr(C)]
#[derive(Clone, Copy)]
pub struct TypeInfoHandle(pub *const c_void);

impl TypeInfoHandle {
    /// A null handle.
    pub fn null() -> Self {
        Self(ptr::null())
    }
}

/// A C-style handle to an array of `TypeInfoHandle`s.
#[repr(C)]
pub struct TypeInfoSpan {
    /// Pointer to the start of the array buffer
    pub data: *const TypeInfoHandle,
    /// Length of the array (and capacity)
    pub len: usize,
}

impl TypeInfoSpan {
    /// A null handle.
    pub fn null() -> Self {
        Self {
            data: ptr::null(),
            len: 0,
        }
    }

    /// Retrieves the `TypeInfoHandle` at the specified index, if within bounds.
    /// Otherwise, returns null.
    pub fn get(&self, index: usize) -> TypeInfoHandle {
        if index < self.len {
            // SAFETY: Bounds checking was performed
            TypeInfoHandle(unsafe {
                *(self.data as *const *const TypeInfo).add(index) as *const c_void
            })
        } else {
            TypeInfoHandle::null()
        }
    }
}

/// Decrements the strong count of the `Arc<TypeInfo>` associated with `handle`.
#[no_mangle]
pub unsafe extern "C" fn mun_type_info_decrement_strong_count(handle: TypeInfoHandle) -> bool {
    if !handle.0.is_null() {
        Arc::decrement_strong_count(handle.0);
        return true;
    }

    false
}

/// Increments the strong count of the `Arc<TypeInfo>` associated with `handle`.
#[no_mangle]
pub unsafe extern "C" fn mun_type_info_increment_strong_count(handle: TypeInfoHandle) -> bool {
    if !handle.0.is_null() {
        Arc::increment_strong_count(handle.0);
        return true;
    }

    false
}

/// Retrieves the type's ID.
#[no_mangle]
pub unsafe extern "C" fn mun_type_info_id(
    type_info: TypeInfoHandle,
    type_id: *mut abi::TypeId,
) -> ErrorHandle {
    let type_info = match (type_info.0 as *const TypeInfo).as_ref() {
        Some(type_info) => type_info,
        None => return ErrorHandle::new("Invalid argument: 'type_info' is null pointer."),
    };

    let type_id = match type_id.as_mut() {
        Some(type_id) => type_id,
        None => return ErrorHandle::new("Invalid argument: 'type_id' is null pointer."),
    };

    *type_id = type_info.id.clone();

    ErrorHandle::default()
}

/// Retrieves the type's name.
///
/// # Safety
///
/// The caller is responsible for calling `mun_string_destroy` on the return pointer - if it is not null.
#[no_mangle]
pub unsafe extern "C" fn mun_type_info_name(type_info: TypeInfoHandle) -> *const c_char {
    let type_info = match (type_info.0 as *const TypeInfo).as_ref() {
        Some(type_info) => type_info,
        None => return ptr::null(),
    };

    CString::new(type_info.name.clone()).unwrap().into_raw() as *const _
}

/// Retrieves the type's size.
#[no_mangle]
pub unsafe extern "C" fn mun_type_info_size(
    type_info: TypeInfoHandle,
    size: *mut usize,
) -> ErrorHandle {
    let type_info = match (type_info.0 as *const TypeInfo).as_ref() {
        Some(type_info) => type_info,
        None => return ErrorHandle::new("Invalid argument: 'type_info' is null pointer."),
    };

    let size = match size.as_mut() {
        Some(size) => size,
        None => return ErrorHandle::new("Invalid argument: 'size' is null pointer."),
    };

    *size = type_info.layout.size();

    ErrorHandle::default()
}

/// Retrieves the type's alignment.
#[no_mangle]
pub unsafe extern "C" fn mun_type_info_align(
    type_info: TypeInfoHandle,
    align: *mut usize,
) -> ErrorHandle {
    let type_info = match (type_info.0 as *const TypeInfo).as_ref() {
        Some(type_info) => type_info,
        None => return ErrorHandle::new("Invalid argument: 'type_info' is null pointer."),
    };

    let align = match align.as_mut() {
        Some(align) => align,
        None => return ErrorHandle::new("Invalid argument: 'align' is null pointer."),
    };

    *align = type_info.layout.align();

    ErrorHandle::default()
}

/// An enum containing C-style handles a `TypeInfo`'s data.
#[repr(u8)]
#[derive(Clone, Copy, Debug)]
pub enum TypeInfoData {
    /// Primitive types (i.e. `()`, `bool`, `float`, `int`, etc.)
    Primitive,
    /// Struct types (i.e. record, tuple, or unit structs)
    Struct(StructInfoHandle),
}

impl TypeInfoData {
    /// Whether the type is a primitive.
    #[cfg(test)]
    fn is_primitive(&self) -> bool {
        matches!(*self, TypeInfoData::Primitive)
    }

    /// Whether the type is a struct.
    #[cfg(test)]
    fn is_struct(&self) -> bool {
        matches!(*self, TypeInfoData::Struct(_))
    }

    /// Returns the C-style handle to the struct information, if available.
    pub(crate) fn as_struct(&self) -> Option<StructInfoHandle> {
        if let TypeInfoData::Struct(handle) = self {
            Some(*handle)
        } else {
            None
        }
    }
}

/// Retrieves the type's data.
///
/// # Safety
///
/// The original `TypeInfoHandle` needs to stay alive as long as the `TypeInfoData` lives. The
/// `TypeInfoData` is destroyed at the same time as the `TypeInfo`.
#[no_mangle]
pub unsafe extern "C" fn mun_type_info_data(
    type_info: TypeInfoHandle,
    type_info_data: *mut TypeInfoData,
) -> ErrorHandle {
    let type_info = match (type_info.0 as *const TypeInfo).as_ref() {
        Some(type_info) => type_info,
        None => return ErrorHandle::new("Invalid argument: 'type_info' is null pointer."),
    };

    let type_info_data = match type_info_data.as_mut() {
        Some(type_info_data) => type_info_data,
        None => return ErrorHandle::new("Invalid argument: 'type_info_data' is null pointer."),
    };

    *type_info_data = match &type_info.data {
        memory::TypeInfoData::Primitive => TypeInfoData::Primitive,
        memory::TypeInfoData::Struct(s) => {
            TypeInfoData::Struct(StructInfoHandle(s as *const StructInfo as *const c_void))
        }
    };

    ErrorHandle::default()
}

/// Deallocates an span of `TypeInfo` that was allocated by the runtime.
///
/// # Safety
///
/// This function receives a span as parameter. Only when the spans data pointer is not null, its
/// content will be deallocated. Passing pointers to invalid data or memory allocated by other
/// processes, will lead to undefined behavior.
#[no_mangle]
pub unsafe extern "C" fn mun_type_info_span_destroy(array_handle: TypeInfoSpan) -> bool {
    if array_handle.data.is_null() {
        return false;
    }

    let data = array_handle.data as *mut *const TypeInfo;
    let types = Vec::from_raw_parts(data, array_handle.len, array_handle.len);

    types.into_iter().for_each(|ty| {
        let _drop = Arc::from_raw(ty);
    });

    true
}

#[cfg(test)]
pub(crate) mod tests {
    use super::*;
    use crate::{
<<<<<<< HEAD
        error::mun_error_destroy,
=======
        error::mun_error_message,
        handle::TypedHandle,
        mun_string_destroy,
>>>>>>> 92061c3d
        runtime::{mun_runtime_get_type_info_by_name, RuntimeHandle},
        test_util::TestDriver,
    };
    use memory::HasStaticTypeInfo;
    use std::{
        ffi::{CStr, CString},
        mem::{self, MaybeUninit},
        sync::Arc,
    };
    use crate::function_info::mun_function_info_argument_types;
    use crate::function_info::tests::get_fake_function_info;

    pub(crate) fn get_type_info_by_name<T: Into<Vec<u8>>>(
        runtime: RuntimeHandle,
        type_name: T,
    ) -> TypeInfoHandle {
        let type_name = CString::new(type_name).expect("Invalid type name");
        let mut has_type_info = MaybeUninit::uninit();
        let mut type_info = MaybeUninit::uninit();
        let handle = unsafe {
            mun_runtime_get_type_info_by_name(
                runtime,
                type_name.as_ptr(),
                has_type_info.as_mut_ptr(),
                type_info.as_mut_ptr(),
            )
        };
        assert_eq!(handle.0, ptr::null());

        let has_type_info = unsafe { has_type_info.assume_init() };
        assert!(has_type_info);

        unsafe { type_info.assume_init() }
    }

    #[test]
    fn test_type_info_decrement_strong_count_invalid_type_info() {
        assert_eq!(
            unsafe { mun_type_info_decrement_strong_count(TypeInfoHandle::null()) },
            false
        );
    }

    #[test]
    fn test_type_info_decrement_strong_count() {
        let driver = TestDriver::new(
            r#"
        pub fn main() -> i32 { 12345 }
    "#,
        );

        let type_info = get_type_info_by_name(driver.runtime, "core::i32");

        let type_info_arc = unsafe { Arc::from_raw(type_info.0 as *const TypeInfo) };
        let strong_count = Arc::strong_count(&type_info_arc);
        assert!(strong_count > 0);

        assert_eq!(
            unsafe { mun_type_info_decrement_strong_count(type_info) },
            true
        );
        assert_eq!(Arc::strong_count(&type_info_arc), strong_count - 1);

        mem::forget(type_info_arc);
    }

    #[test]
    fn test_type_info_increment_strong_count_invalid_type_info() {
        assert_eq!(
            unsafe { mun_type_info_increment_strong_count(TypeInfoHandle::null()) },
            false
        );
    }

    #[test]
    fn test_type_info_increment_strong_count() {
        let driver = TestDriver::new(
            r#"
        pub fn main() -> i32 { 12345 }
    "#,
        );

        let type_info = get_type_info_by_name(driver.runtime, "core::i32");

        let type_info_arc = unsafe { Arc::from_raw(type_info.0 as *const TypeInfo) };
        let strong_count = Arc::strong_count(&type_info_arc);
        assert!(strong_count > 0);

        assert_eq!(
            unsafe { mun_type_info_increment_strong_count(type_info) },
            true
        );
        assert_eq!(Arc::strong_count(&type_info_arc), strong_count + 1);

        mem::forget(type_info_arc);
    }

    #[test]
    fn test_type_info_id_invalid_type_info() {
        let handle = unsafe { mun_type_info_id(TypeInfoHandle::null(), ptr::null_mut()) };
        assert_ne!(handle.0, ptr::null());

        let message = unsafe { CStr::from_ptr(handle.0) };
        assert_eq!(
            message.to_str().unwrap(),
            "Invalid argument: 'type_info' is null pointer."
        );

<<<<<<< HEAD
        unsafe { mun_error_destroy(handle) };
=======
        unsafe { mun_string_destroy(message.as_ptr()) };
>>>>>>> 92061c3d
    }

    #[test]
    fn test_type_info_id_invalid_type_id() {
        let driver = TestDriver::new(
            r#"
        pub fn main() -> i32 { 12345 }
    "#,
        );

        let type_info = get_type_info_by_name(driver.runtime, "core::i32");
        let handle = unsafe { mun_type_info_id(type_info, ptr::null_mut()) };
        assert_ne!(handle.0, ptr::null());

        let message = unsafe { CStr::from_ptr(handle.0) };
        assert_eq!(
            message.to_str().unwrap(),
            "Invalid argument: 'type_id' is null pointer."
        );

<<<<<<< HEAD
        unsafe { mun_error_destroy(handle) };
=======
        unsafe { mun_string_destroy(message.as_ptr()) };
>>>>>>> 92061c3d
    }

    #[test]
    fn test_type_info_id() {
        let driver = TestDriver::new(
            r#"
        pub fn main() -> i32 { 12345 }
    "#,
        );

        let type_info = get_type_info_by_name(driver.runtime, "core::i32");
        let mut type_id = MaybeUninit::uninit();
        let handle = unsafe { mun_type_info_id(type_info, type_id.as_mut_ptr()) };
        assert_eq!(handle.0, ptr::null());

        let type_id = unsafe { type_id.assume_init() };
        assert_eq!(type_id, <i32>::type_info().id);
    }

    #[test]
    fn test_type_info_name_invalid_type_info() {
        let fn_ptr = unsafe { mun_type_info_name(TypeInfoHandle::null()) };
        assert_eq!(fn_ptr, ptr::null());
    }

    #[test]
    fn test_type_info_name() {
        let driver = TestDriver::new(
            r#"
        pub fn main() -> i32 { 12345 }
    "#,
        );

        let type_info = get_type_info_by_name(driver.runtime, "core::i32");
        let name = unsafe { mun_type_info_name(type_info) };
        assert_ne!(name, ptr::null());

        let name = unsafe { CStr::from_ptr(name) }
            .to_str()
            .expect("Invalid type name.");

        assert_eq!(name, "core::i32");
    }

    #[test]
    fn test_type_info_size_invalid_type_info() {
        let handle = unsafe { mun_type_info_size(TypeInfoHandle::null(), ptr::null_mut()) };
        assert_ne!(handle.0, ptr::null());

        let message = unsafe { CStr::from_ptr(handle.0) };
        assert_eq!(
            message.to_str().unwrap(),
            "Invalid argument: 'type_info' is null pointer."
        );

<<<<<<< HEAD
        unsafe { mun_error_destroy(handle) };
=======
        unsafe { mun_string_destroy(message.as_ptr()) };
>>>>>>> 92061c3d
    }

    #[test]
    fn test_type_info_size_invalid_size() {
        let driver = TestDriver::new(
            r#"
        pub fn main() -> i32 { 12345 }
    "#,
        );

        let type_info = get_type_info_by_name(driver.runtime, "core::i32");
        let handle = unsafe { mun_type_info_size(type_info, ptr::null_mut()) };
        assert_ne!(handle.0, ptr::null());

        let message = unsafe { CStr::from_ptr(handle.0) };
        assert_eq!(
            message.to_str().unwrap(),
            "Invalid argument: 'size' is null pointer."
        );

<<<<<<< HEAD
        unsafe { mun_error_destroy(handle) };
=======
        unsafe { mun_string_destroy(message.as_ptr()) };
>>>>>>> 92061c3d
    }

    #[test]
    fn test_type_info_size() {
        let driver = TestDriver::new(
            r#"
        pub fn main() -> i32 { 12345 }
    "#,
        );

        let type_info = get_type_info_by_name(driver.runtime, "core::i32");
        let mut size = MaybeUninit::uninit();
        let handle = unsafe { mun_type_info_size(type_info, size.as_mut_ptr()) };
        assert_eq!(handle.0, ptr::null());

        let size = unsafe { size.assume_init() };
        assert_eq!(size, mem::size_of::<i32>());
    }

    #[test]
    fn test_type_info_align_invalid_type_info() {
        let handle = unsafe { mun_type_info_align(TypeInfoHandle::null(), ptr::null_mut()) };
        assert_ne!(handle.0, ptr::null());

        let message = unsafe { CStr::from_ptr(handle.0) };
        assert_eq!(
            message.to_str().unwrap(),
            "Invalid argument: 'type_info' is null pointer."
        );

<<<<<<< HEAD
        unsafe { mun_error_destroy(handle) };
=======
        unsafe { mun_string_destroy(message.as_ptr()) };
>>>>>>> 92061c3d
    }

    #[test]
    fn test_type_info_align_invalid_align() {
        let driver = TestDriver::new(
            r#"
        pub fn main() -> i32 { 12345 }
    "#,
        );

        let type_info = get_type_info_by_name(driver.runtime, "core::i32");
        let handle = unsafe { mun_type_info_align(type_info, ptr::null_mut()) };
        assert_ne!(handle.0, ptr::null());

        let message = unsafe { CStr::from_ptr(handle.0) };
        assert_eq!(
            message.to_str().unwrap(),
            "Invalid argument: 'align' is null pointer."
        );

<<<<<<< HEAD
        unsafe { mun_error_destroy(handle) };
=======
        unsafe { mun_string_destroy(message.as_ptr()) };
>>>>>>> 92061c3d
    }

    #[test]
    fn test_type_info_align() {
        let driver = TestDriver::new(
            r#"
        pub fn main() -> i32 { 12345 }
    "#,
        );

        let type_info = get_type_info_by_name(driver.runtime, "core::i32");
        let mut align = MaybeUninit::uninit();
        let handle = unsafe { mun_type_info_align(type_info, align.as_mut_ptr()) };
        assert_eq!(handle.0, ptr::null());

        let align = unsafe { align.assume_init() };
        assert_eq!(align, mem::align_of::<i32>());
    }

    #[test]
    fn test_type_info_data_invalid_type_info() {
        let handle = unsafe { mun_type_info_data(TypeInfoHandle::null(), ptr::null_mut()) };
        assert_ne!(handle.0, ptr::null());

        let message = unsafe { CStr::from_ptr(handle.0) };
        assert_eq!(
            message.to_str().unwrap(),
            "Invalid argument: 'type_info' is null pointer."
        );

<<<<<<< HEAD
        unsafe { mun_error_destroy(handle) };
=======
        unsafe { mun_string_destroy(message.as_ptr()) };
>>>>>>> 92061c3d
    }

    #[test]
    fn test_type_info_data_invalid_type_info_data() {
        let driver = TestDriver::new(
            r#"
        pub fn main() -> i32 { 12345 }
    "#,
        );

        let type_info = get_type_info_by_name(driver.runtime, "core::i32");
        let handle = unsafe { mun_type_info_data(type_info, ptr::null_mut()) };
        assert_ne!(handle.0, ptr::null());

        let message = unsafe { CStr::from_ptr(handle.0) };
        assert_eq!(
            message.to_str().unwrap(),
            "Invalid argument: 'type_info_data' is null pointer."
        );

<<<<<<< HEAD
        unsafe { mun_error_destroy(handle) };
=======
        unsafe { mun_string_destroy(message.as_ptr()) };
>>>>>>> 92061c3d
    }

    #[test]
    fn test_type_info_data_primitive() {
        let driver = TestDriver::new(
            r#"
        pub fn main() -> i32 { 12345 }
    "#,
        );

        let type_info = get_type_info_by_name(driver.runtime, "core::i32");
        let mut type_info_data = MaybeUninit::uninit();
        let handle = unsafe { mun_type_info_data(type_info, type_info_data.as_mut_ptr()) };
        assert_eq!(handle.0, ptr::null());

        let type_info_data = unsafe { type_info_data.assume_init() };
        assert!(type_info_data.is_primitive());
        assert!(!type_info_data.is_struct());
    }

    #[test]
    fn test_type_info_data_struct() {
        let driver = TestDriver::new(
            r#"
            pub struct Foo;

            pub fn main() -> Foo { Foo }
            "#,
        );

        let type_info = get_type_info_by_name(driver.runtime, "Foo");
        let mut type_info_data = MaybeUninit::uninit();
        let handle = unsafe { mun_type_info_data(type_info, type_info_data.as_mut_ptr()) };
        assert_eq!(handle.0, ptr::null());

        let type_info_data = unsafe { type_info_data.assume_init() };
        assert!(!type_info_data.is_primitive());
        assert!(type_info_data.is_struct());
    }

    #[test]
    fn test_type_info_span_destroy() {
        let driver = TestDriver::new(
            r#"
        pub fn add(a: i32, b: i32) -> i32 { a + b }
        pub fn empty() -> i32 { 0 }
    "#,
        );

        let fn_info = get_fake_function_info(driver.runtime, "add");
        let mut arg_types = MaybeUninit::uninit();
        let handle = unsafe {
            mun_function_info_argument_types(fn_info, arg_types.as_mut_ptr())
        };
        assert_eq!(handle.token(), 0);

        let arg_types = unsafe { arg_types.assume_init() };
        assert!(unsafe { mun_type_info_span_destroy(arg_types) });

        let fn_info = get_fake_function_info(driver.runtime, "empty");
        let mut arg_types = MaybeUninit::uninit();
        let handle = unsafe {
            mun_function_info_argument_types(fn_info, arg_types.as_mut_ptr())
        };
        assert_eq!(handle.token(), 0);

        let arg_types = unsafe { arg_types.assume_init() };
        assert!(!unsafe { mun_type_info_span_destroy(arg_types) });
    }
}<|MERGE_RESOLUTION|>--- conflicted
+++ resolved
@@ -243,14 +243,10 @@
 #[cfg(test)]
 pub(crate) mod tests {
     use super::*;
+    use crate::function_info::mun_function_info_argument_types;
+    use crate::function_info::tests::get_fake_function_info;
     use crate::{
-<<<<<<< HEAD
         error::mun_error_destroy,
-=======
-        error::mun_error_message,
-        handle::TypedHandle,
-        mun_string_destroy,
->>>>>>> 92061c3d
         runtime::{mun_runtime_get_type_info_by_name, RuntimeHandle},
         test_util::TestDriver,
     };
@@ -260,8 +256,6 @@
         mem::{self, MaybeUninit},
         sync::Arc,
     };
-    use crate::function_info::mun_function_info_argument_types;
-    use crate::function_info::tests::get_fake_function_info;
 
     pub(crate) fn get_type_info_by_name<T: Into<Vec<u8>>>(
         runtime: RuntimeHandle,
@@ -359,11 +353,7 @@
             "Invalid argument: 'type_info' is null pointer."
         );
 
-<<<<<<< HEAD
-        unsafe { mun_error_destroy(handle) };
-=======
-        unsafe { mun_string_destroy(message.as_ptr()) };
->>>>>>> 92061c3d
+        unsafe { mun_error_destroy(handle) };
     }
 
     #[test]
@@ -384,11 +374,7 @@
             "Invalid argument: 'type_id' is null pointer."
         );
 
-<<<<<<< HEAD
-        unsafe { mun_error_destroy(handle) };
-=======
-        unsafe { mun_string_destroy(message.as_ptr()) };
->>>>>>> 92061c3d
+        unsafe { mun_error_destroy(handle) };
     }
 
     #[test]
@@ -444,11 +430,7 @@
             "Invalid argument: 'type_info' is null pointer."
         );
 
-<<<<<<< HEAD
-        unsafe { mun_error_destroy(handle) };
-=======
-        unsafe { mun_string_destroy(message.as_ptr()) };
->>>>>>> 92061c3d
+        unsafe { mun_error_destroy(handle) };
     }
 
     #[test]
@@ -469,11 +451,7 @@
             "Invalid argument: 'size' is null pointer."
         );
 
-<<<<<<< HEAD
-        unsafe { mun_error_destroy(handle) };
-=======
-        unsafe { mun_string_destroy(message.as_ptr()) };
->>>>>>> 92061c3d
+        unsafe { mun_error_destroy(handle) };
     }
 
     #[test]
@@ -504,11 +482,7 @@
             "Invalid argument: 'type_info' is null pointer."
         );
 
-<<<<<<< HEAD
-        unsafe { mun_error_destroy(handle) };
-=======
-        unsafe { mun_string_destroy(message.as_ptr()) };
->>>>>>> 92061c3d
+        unsafe { mun_error_destroy(handle) };
     }
 
     #[test]
@@ -529,11 +503,7 @@
             "Invalid argument: 'align' is null pointer."
         );
 
-<<<<<<< HEAD
-        unsafe { mun_error_destroy(handle) };
-=======
-        unsafe { mun_string_destroy(message.as_ptr()) };
->>>>>>> 92061c3d
+        unsafe { mun_error_destroy(handle) };
     }
 
     #[test]
@@ -564,11 +534,7 @@
             "Invalid argument: 'type_info' is null pointer."
         );
 
-<<<<<<< HEAD
-        unsafe { mun_error_destroy(handle) };
-=======
-        unsafe { mun_string_destroy(message.as_ptr()) };
->>>>>>> 92061c3d
+        unsafe { mun_error_destroy(handle) };
     }
 
     #[test]
@@ -589,11 +555,7 @@
             "Invalid argument: 'type_info_data' is null pointer."
         );
 
-<<<<<<< HEAD
-        unsafe { mun_error_destroy(handle) };
-=======
-        unsafe { mun_string_destroy(message.as_ptr()) };
->>>>>>> 92061c3d
+        unsafe { mun_error_destroy(handle) };
     }
 
     #[test]
@@ -645,20 +607,16 @@
 
         let fn_info = get_fake_function_info(driver.runtime, "add");
         let mut arg_types = MaybeUninit::uninit();
-        let handle = unsafe {
-            mun_function_info_argument_types(fn_info, arg_types.as_mut_ptr())
-        };
-        assert_eq!(handle.token(), 0);
+        let handle = unsafe { mun_function_info_argument_types(fn_info, arg_types.as_mut_ptr()) };
+        assert_eq!(handle.0, ptr::null());
 
         let arg_types = unsafe { arg_types.assume_init() };
         assert!(unsafe { mun_type_info_span_destroy(arg_types) });
 
         let fn_info = get_fake_function_info(driver.runtime, "empty");
         let mut arg_types = MaybeUninit::uninit();
-        let handle = unsafe {
-            mun_function_info_argument_types(fn_info, arg_types.as_mut_ptr())
-        };
-        assert_eq!(handle.token(), 0);
+        let handle = unsafe { mun_function_info_argument_types(fn_info, arg_types.as_mut_ptr()) };
+        assert_eq!(handle.0, ptr::null());
 
         let arg_types = unsafe { arg_types.assume_init() };
         assert!(!unsafe { mun_type_info_span_destroy(arg_types) });
