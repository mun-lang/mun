--- conflicted
+++ resolved
@@ -2,12 +2,7 @@
 
 use crate::{
     error::ErrorHandle,
-<<<<<<< HEAD
-    type_info::{TypeInfoArrayHandle, TypeInfoHandle},
-=======
-    hub::HUB,
-    type_info::{TypeInfoSpan, TypeInfoHandle},
->>>>>>> 92061c3d
+    type_info::{TypeInfoHandle, TypeInfoSpan},
 };
 use memory::TypeInfo;
 use runtime::FunctionDefinition;
@@ -106,14 +101,6 @@
         None => return ErrorHandle::new("Invalid argument: 'arg_types' is null pointer."),
     };
 
-<<<<<<< HEAD
-    let has_args = match has_args.as_mut() {
-        Some(has_args) => has_args,
-        None => return ErrorHandle::new("Invalid argument: 'has_args' is null pointer."),
-    };
-
-=======
->>>>>>> 92061c3d
     let fn_sig = &fn_info.prototype.signature;
     let mut types: Vec<*const TypeInfo> = fn_sig
         .arg_types
@@ -152,12 +139,7 @@
 pub(crate) mod tests {
     use super::*;
     use crate::{
-<<<<<<< HEAD
         error::mun_error_destroy,
-=======
-        error::mun_error_message,
-        handle::TypedHandle,
->>>>>>> 92061c3d
         mun_string_destroy,
         runtime::{mun_runtime_get_function_info, RuntimeHandle},
         test_util::TestDriver,
@@ -303,10 +285,7 @@
     #[test]
     fn test_function_info_argument_types_invalid_fn_info() {
         let handle = unsafe {
-            mun_function_info_argument_types(
-                FunctionInfoHandle::null(),
-                ptr::null_mut(),
-            )
+            mun_function_info_argument_types(FunctionInfoHandle::null(), ptr::null_mut())
         };
         assert_ne!(handle.0, ptr::null());
 
@@ -316,11 +295,7 @@
             "Invalid argument: 'fn_info' is null pointer."
         );
 
-<<<<<<< HEAD
         unsafe { mun_error_destroy(handle) };
-=======
-        unsafe { mun_string_destroy(message.as_ptr()) };
->>>>>>> 92061c3d
     }
 
     #[test]
@@ -332,14 +307,8 @@
         );
 
         let fn_info = get_fake_function_info(driver.runtime, "main");
-        let handle =
-<<<<<<< HEAD
-            unsafe { mun_function_info_argument_types(fn_info, ptr::null_mut(), ptr::null_mut()) };
+        let handle = unsafe { mun_function_info_argument_types(fn_info, ptr::null_mut()) };
         assert_ne!(handle.0, ptr::null());
-=======
-            unsafe { mun_function_info_argument_types(fn_info, ptr::null_mut()) };
-        assert_ne!(handle.token(), 0);
->>>>>>> 92061c3d
 
         let message = unsafe { CStr::from_ptr(handle.0) };
         assert_eq!(
@@ -347,12 +316,11 @@
             "Invalid argument: 'arg_types' is null pointer."
         );
 
-<<<<<<< HEAD
         unsafe { mun_error_destroy(handle) };
     }
 
     #[test]
-    fn test_function_info_argument_types_invalid_has_args() {
+    fn test_function_info_argument_types_none() {
         let driver = TestDriver::new(
             r#"
         pub fn main() -> i32 { 12345 }
@@ -361,36 +329,7 @@
 
         let fn_info = get_fake_function_info(driver.runtime, "main");
         let mut arg_types = MaybeUninit::uninit();
-        let handle = unsafe {
-            mun_function_info_argument_types(fn_info, arg_types.as_mut_ptr(), ptr::null_mut())
-        };
-        assert_ne!(handle.0, ptr::null());
-
-        let message = unsafe { CStr::from_ptr(handle.0) };
-        assert_eq!(
-            message.to_str().unwrap(),
-            "Invalid argument: 'has_args' is null pointer."
-        );
-
-        unsafe { mun_error_destroy(handle) };
-=======
-        unsafe { mun_string_destroy(message.as_ptr()) };
->>>>>>> 92061c3d
-    }
-
-    #[test]
-    fn test_function_info_argument_types_none() {
-        let driver = TestDriver::new(
-            r#"
-        pub fn main() -> i32 { 12345 }
-    "#,
-        );
-
-        let fn_info = get_fake_function_info(driver.runtime, "main");
-        let mut arg_types = MaybeUninit::uninit();
-        let handle = unsafe {
-            mun_function_info_argument_types(fn_info, arg_types.as_mut_ptr())
-        };
+        let handle = unsafe { mun_function_info_argument_types(fn_info, arg_types.as_mut_ptr()) };
         assert_eq!(handle.0, ptr::null());
 
         let arg_types = unsafe { arg_types.assume_init() };
@@ -408,9 +347,7 @@
 
         let fn_info = get_fake_function_info(driver.runtime, "add");
         let mut arg_types = MaybeUninit::uninit();
-        let handle = unsafe {
-            mun_function_info_argument_types(fn_info, arg_types.as_mut_ptr())
-        };
+        let handle = unsafe { mun_function_info_argument_types(fn_info, arg_types.as_mut_ptr()) };
         assert_eq!(handle.0, ptr::null());
 
         let arg_types = unsafe { arg_types.assume_init() };
