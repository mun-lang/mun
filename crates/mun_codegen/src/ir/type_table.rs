--- conflicted
+++ resolved
@@ -52,16 +52,9 @@
     ) -> PointerValue<'ink> {
         let table_ref = table_ref.expect("no type table defined");
 
-<<<<<<< HEAD
-        let index: u64 = match self.type_info_to_index.get(type_info) {
-            None => panic!("unknown type {}", &type_info.name),
-            Some(&index) => index.try_into().expect("too many types"),
-        };
-=======
         let index: u64 = (*self.type_id_to_index.get(type_info).expect("unknown type"))
             .try_into()
             .expect("too many types");
->>>>>>> fa07c5c9
 
         let global_index = context.i64_type().const_zero();
         let array_index = context.i64_type().const_int(index as u64, false);
@@ -152,11 +145,8 @@
                 Some(hir::CallableDef::Struct(_)) => (),
                 None => panic!("expected a callable expression"),
             }
-        }
-        // If the type of the expression is an array literal we will need to collect the element
-        // type, because `new_array` is called with the type.
-        else if let hir::Expr::Array(_) = expr {
-            self.collect_type(self.hir_types.type_info(&infer[expr_id]));
+        } else if let hir::Expr::Array(..) = expr {
+            self.collect_type(self.hir_types.type_id(&infer[expr_id]))
         }
 
         // Recurse further
