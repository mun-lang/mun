<<<<<<< HEAD
use super::MunArrayValue;
use crate::module_group::ModuleGroup;
=======
>>>>>>> f9e180d1
use crate::{
    intrinsics,
    ir::{dispatch_table::DispatchTable, ty::HirTypeCache, type_table::TypeTable},
    module_group::ModuleGroup,
    value::Global,
};
use hir::{
    ArithOp, BinaryOp, Body, CmpOp, Expr, ExprId, HirDatabase, HirDisplay, InferenceResult,
    Literal, LogicOp, Name, Ordering, Pat, PatId, Path, ResolveBitness, Resolver, Statement,
    TyKind, UnaryOp, ValueNs,
};
use inkwell::{
    basic_block::BasicBlock,
    builder::Builder,
    context::Context,
    values::{
        AggregateValueEnum, BasicMetadataValueEnum, BasicValueEnum, CallSiteValue, FloatValue,
        FunctionValue, GlobalValue, IntValue, PointerValue, StructValue,
    },
    AddressSpace, FloatPredicate, IntPredicate,
};
use std::{collections::HashMap, sync::Arc};

struct LoopInfo<'ink> {
    break_values: Vec<(BasicValueEnum<'ink>, BasicBlock<'ink>)>,
    exit_block: BasicBlock<'ink>,
}

#[derive(Clone)]
pub(crate) struct ExternalGlobals<'ink> {
    pub alloc_handle: Option<GlobalValue<'ink>>,
    pub dispatch_table: Option<GlobalValue<'ink>>,
    pub type_table: Option<Global<'ink, [*const std::ffi::c_void]>>,
}

pub(crate) struct BodyIrGenerator<'db, 'ink, 't> {
    context: &'ink Context,
    db: &'db dyn HirDatabase,
    body: Arc<Body>,
    infer: Arc<InferenceResult>,
    builder: Builder<'ink>,
    fn_value: FunctionValue<'ink>,
    pat_to_param: HashMap<PatId, inkwell::values::BasicValueEnum<'ink>>,
    pat_to_local: HashMap<PatId, inkwell::values::PointerValue<'ink>>,
    pat_to_name: HashMap<PatId, String>,
    function_map: &'t HashMap<hir::Function, FunctionValue<'ink>>,
    dispatch_table: &'t DispatchTable<'ink>,
    type_table: &'t TypeTable<'ink>,
    hir_types: &'t HirTypeCache<'db, 'ink>,
    active_loop: Option<LoopInfo<'ink>>,
    hir_function: hir::Function,
    external_globals: ExternalGlobals<'ink>,
    module_group: &'t ModuleGroup,
}

impl<'db, 'ink, 't> BodyIrGenerator<'db, 'ink, 't> {
    #[allow(clippy::too_many_arguments)]
    pub fn new(
        context: &'ink Context,
        db: &'db dyn HirDatabase,
        function: (hir::Function, FunctionValue<'ink>),
        function_map: &'t HashMap<hir::Function, FunctionValue<'ink>>,
        dispatch_table: &'t DispatchTable<'ink>,
        type_table: &'t TypeTable<'ink>,
        external_globals: ExternalGlobals<'ink>,
        hir_types: &'t HirTypeCache<'db, 'ink>,
        module_group: &'t ModuleGroup,
    ) -> Self {
        let (hir_function, ir_function) = function;

        // Get the type information from the `hir::Function`
        let body = hir_function.body(db);
        let infer = hir_function.infer(db);

        // Construct a builder for the IR function
        let builder = context.create_builder();
        let body_ir = context.append_basic_block(ir_function, "body");
        builder.position_at_end(body_ir);

        BodyIrGenerator {
            context,
            db,
            body,
            infer,
            builder,
            fn_value: ir_function,
            pat_to_param: HashMap::default(),
            pat_to_local: HashMap::default(),
            pat_to_name: HashMap::default(),
            function_map,
            dispatch_table,
            type_table,
            active_loop: None,
            hir_function,
            external_globals,
            hir_types,
            module_group,
        }
    }

    /// Generates IR for the body of the function.
    pub fn gen_fn_body(&mut self) {
        // Iterate over all parameters and their type and store them so we can reference them
        // later in code.
        for (i, (pat, _ty)) in self.body.params().iter().enumerate() {
            let body = self.body.clone(); // Avoid borrow issues

            match &body[*pat] {
                Pat::Bind { name } => {
                    let name = name.to_string();
                    let param = self.fn_value.get_nth_param(i as u32).unwrap();
                    let builder = self.new_alloca_builder();
                    let param_ptr = builder.build_alloca(param.get_type(), &name);
                    builder.build_store(param_ptr, param);
                    self.pat_to_local.insert(*pat, param_ptr);
                    self.pat_to_name.insert(*pat, name);
                }
                Pat::Wild => {
                    // Wildcard patterns cannot be referenced from code. So nothing to do.
                }
                Pat::Path(_) => unreachable!(
                    "Path patterns are not supported as parameters, are we missing a diagnostic?"
                ),
                Pat::Missing => unreachable!(
                    "found missing Pattern, should not be generating IR for incomplete code"
                ),
            }
        }

        // Generate code for the body of the function
        let ret_value = self.gen_expr(self.body.body_expr());

        // Construct a return statement from the returned value of the body if a return is expected
        // in the first place. If the return type of the body is `never` there is no need to
        // generate a return statement.
        let block_ret_type = &self.infer[self.body.body_expr()];
        let fn_ret_type = self
            .hir_function
            .ty(self.db)
            .callable_sig(self.db)
            .unwrap()
            .ret()
            .clone();
        if !block_ret_type.is_never() {
            if fn_ret_type.is_empty() {
                self.builder.build_return(None);
            } else if let Some(value) = ret_value {
                self.builder.build_return(Some(&value));
            }
        }
    }

    pub fn gen_fn_wrapper(&mut self) {
        let fn_sig = self.hir_function.ty(self.db).callable_sig(self.db).unwrap();
        let args: Vec<BasicMetadataValueEnum> = fn_sig
            .params()
            .iter()
            .enumerate()
            .map(|(idx, ty)| {
                let param = self.fn_value.get_nth_param(idx as u32).unwrap();
                if let Some(s) = ty.as_struct() {
                    if s.data(self.db.upcast()).memory_kind == abi::StructMemoryKind::Value {
                        deref_heap_value(&self.builder, param)
                    } else {
                        param
                    }
                } else {
                    param
                }
                .into()
            })
            .collect();

        let ret_value = self
            .gen_call(self.hir_function, &args)
            .try_as_basic_value()
            .left();

        let call_return_type = &self.infer[self.body.body_expr()];
        if !call_return_type.is_never() {
            let fn_ret_type = self
                .hir_function
                .ty(self.db)
                .callable_sig(self.db)
                .unwrap()
                .ret()
                .clone();

            if fn_ret_type.is_empty() {
                self.builder.build_return(None);
            } else if let Some(value) = ret_value {
                let ret_value = if let Some(hir_struct) = fn_ret_type.as_struct() {
                    if hir_struct.data(self.db.upcast()).memory_kind == hir::StructMemoryKind::Value
                    {
                        self.gen_struct_alloc_on_heap(hir_struct, value.into_struct_value())
                    } else {
                        value
                    }
                } else {
                    value
                };
                self.builder.build_return(Some(&ret_value));
            }
        }
    }

    /// Generates IR for the specified expression. Dependending on the type of expression an IR
    /// value is returned.
    fn gen_expr(&mut self, expr: ExprId) -> Option<inkwell::values::BasicValueEnum<'ink>> {
        let body = self.body.clone();
        match &body[expr] {
            Expr::Block {
                ref statements,
                tail,
            } => self.gen_block(expr, statements, *tail),
            Expr::Path(ref p) => {
                let resolver = hir::resolver_for_expr(self.db.upcast(), self.body.owner(), expr);
                Some(self.gen_path_expr(p, expr, &resolver))
            }
            Expr::Literal(lit) => Some(self.gen_literal(lit, expr)),
            Expr::RecordLit { fields, .. } => Some(self.gen_record_lit(expr, fields)),
            Expr::BinaryOp { lhs, rhs, op } => {
                self.gen_binary_op(expr, *lhs, *rhs, op.expect("missing op"))
            }
            Expr::UnaryOp { expr, op } => self.gen_unary_op(*expr, *op),
            Expr::Call {
                ref callee,
                ref args,
            } => {
                // Get the callable definition from the map
                match self.infer[*callee].as_callable_def() {
                    Some(hir::CallableDef::Function(def)) => {
                        // Get all the arguments
                        let args: Vec<BasicMetadataValueEnum> = args
                            .iter()
                            .map(|expr| self.gen_expr(*expr).expect("expected a value").into())
                            .collect();

                        self.gen_call(def, &args)
                            .try_as_basic_value()
                            .left()
                            // If the called function is a void function it doesn't return anything.
                            // If this method (`gen_expr`) returns None we assume the return value
                            // is `never`. We return a const unit struct here to ensure that at
                            // least something is returned. This matches with the hir where a
                            // `nothing` is returned instead of a `never`.
                            //
                            // This unit value will also be optimized out.
                            .or_else(|| match self.infer[expr].interned() {
                                TyKind::Never => None,
                                _ => Some(self.context.const_struct(&[], false).into()),
                            })
                    }
                    Some(hir::CallableDef::Struct(_)) => Some(self.gen_named_tuple_lit(expr, args)),
                    None => panic!("expected a callable expression"),
                }
            }
            Expr::If {
                condition,
                then_branch,
                else_branch,
            } => self.gen_if(expr, *condition, *then_branch, *else_branch),
            Expr::Return { expr: ret_expr } => self.gen_return(expr, *ret_expr),
            Expr::Loop { body } => self.gen_loop(expr, *body),
            Expr::While { condition, body } => self.gen_while(expr, *condition, *body),
            Expr::Break { expr: break_expr } => self.gen_break(expr, *break_expr),
            Expr::Field {
                expr: receiver_expr,
                name,
            } => self.gen_field(expr, *receiver_expr, name),
            Expr::Array(exprs) => self.gen_array(expr, exprs).map(Into::into),
            Expr::Index { base, index } => self.gen_index(expr, *base, *index),
            _ => unimplemented!("unimplemented expr type {:?}", &body[expr]),
        }
    }

    /// Generates an IR value that represents the given `Literal`.
    fn gen_literal(&mut self, lit: &Literal, expr: ExprId) -> BasicValueEnum<'ink> {
        match lit {
            Literal::Int(v) => {
                let ty = match &self.infer[expr].interned() {
                    TyKind::Int(int_ty) => int_ty,
                    _ => unreachable!(
                        "cannot construct an IR value for anything but an integral type"
                    ),
                };

                let context = self.context;
                let ir_ty = match ty.resolve(&self.db.target_data_layout()).bitness {
                    hir::IntBitness::X8 => context.i8_type().const_int(v.value as u64, false),
                    hir::IntBitness::X16 => context.i16_type().const_int(v.value as u64, false),
                    hir::IntBitness::X32 => context.i32_type().const_int(v.value as u64, false),
                    hir::IntBitness::X64 => context.i64_type().const_int(v.value as u64, false),
                    hir::IntBitness::X128 => {
                        context.i128_type().const_int_arbitrary_precision(&unsafe {
                            std::mem::transmute::<u128, [u64; 2]>(v.value)
                        })
                    }
                    _ => unreachable!("unresolved bitness in code generation"),
                };

                ir_ty.into()
            }

            Literal::Float(v) => {
                let ty = &self.infer[expr];
                let ty = match ty.interned()  {
                    TyKind::Float(float_ty) => float_ty,
                    _ => unreachable!("cannot construct an IR value for anything but a float type (literal type: {})", ty.display(self.db)),
                };

                let context = self.context;
                let ir_ty = match ty.bitness.resolve(&self.db.target_data_layout()) {
                    hir::FloatBitness::X32 => context.f32_type().const_float(v.value),
                    hir::FloatBitness::X64 => context.f64_type().const_float(v.value),
                };

                ir_ty.into()
            }

            Literal::Bool(value) => {
                let ty = self.context.bool_type();
                if *value {
                    ty.const_all_ones().into()
                } else {
                    ty.const_zero().into()
                }
            }

            Literal::String(_) => unimplemented!("string literals are not implemented yet"),
        }
    }

    /// Constructs an empty struct value e.g. `{}`
    fn gen_empty(&mut self) -> BasicValueEnum<'ink> {
        self.context.const_struct(&[], false).into()
    }

    /// Allocate a struct literal either on the stack or the heap based on the type of the struct.
    fn gen_struct_alloc(
        &mut self,
        hir_struct: hir::Struct,
        args: Vec<BasicValueEnum<'ink>>,
    ) -> BasicValueEnum<'ink> {
        // Construct the struct literal
        let struct_ty = self.hir_types.get_struct_type(hir_struct);
        let mut value: AggregateValueEnum = struct_ty.get_undef().into();
        for (i, arg) in args.into_iter().enumerate() {
            value = self
                .builder
                .build_insert_value(value, arg, i as u32, "init")
                .expect("Failed to initialize struct field.");
        }
        let struct_lit = value.into_struct_value();

        match hir_struct.data(self.db.upcast()).memory_kind {
            hir::StructMemoryKind::Value => struct_lit.into(),
            hir::StructMemoryKind::Gc => {
                // TODO: Root memory in GC
                self.gen_struct_alloc_on_heap(hir_struct, struct_lit)
            }
        }
    }

    fn gen_struct_alloc_on_heap(
        &mut self,
        hir_struct: hir::Struct,
        struct_lit: StructValue,
    ) -> BasicValueEnum<'ink> {
        let struct_ir_ty = self.hir_types.get_struct_type(hir_struct);
        let new_fn_ptr = self.dispatch_table.gen_intrinsic_lookup(
            self.external_globals.dispatch_table,
            &self.builder,
            &intrinsics::new,
        );

        let type_info_ptr = self.type_table.gen_type_info_lookup(
            self.context,
            &self.builder,
            &self.hir_types.type_info(&hir_struct.ty(self.db)),
            self.external_globals.type_table,
        );

        // HACK: We should be able to use pointers for built-in struct types like `TypeInfo` in intrinsics
        let type_info_ptr = self.builder.build_bitcast(
            type_info_ptr,
            self.context.i8_type().ptr_type(AddressSpace::Generic),
            "type_info_ptr_to_i8_ptr",
        );

        let allocator_handle = self.get_allocator_handle_ptr();

        // An object pointer adds an extra layer of indirection to allow for hot reloading. To
        // make it struct type agnostic, it is stored in a `*const *mut std::ffi::c_void`.
        let object_ptr = self
            .builder
            .build_call(
                new_fn_ptr,
                &[type_info_ptr.into(), allocator_handle.into()],
                "new",
            )
            .try_as_basic_value()
            .left()
            .unwrap()
            .into_pointer_value();

        // Cast the object pointer to the struct type
        let struct_ptr_ptr = self
            .builder
            .build_bitcast(
                object_ptr,
                struct_ir_ty
                    .ptr_type(AddressSpace::Generic)
                    .ptr_type(AddressSpace::Generic),
                &format!("{}_ptr_ptr", hir_struct.name(self.db)),
            )
            .into_pointer_value();

        // Load the actual memory location of the struct
        let mem_ptr = self
            .builder
            .build_load(
                struct_ptr_ptr,
                &format!("{}_mem_ptr", hir_struct.name(self.db)),
            )
            .into_pointer_value();

        // Store the struct value
        self.builder.build_store(mem_ptr, struct_lit);

        struct_ptr_ptr.into()
    }

    /// Generates IR for a record literal, e.g. `Foo { a: 1.23, b: 4 }`
    fn gen_record_lit(
        &mut self,
        type_expr: ExprId,
        fields: &[hir::RecordLitField],
    ) -> BasicValueEnum<'ink> {
        let struct_ty = self.infer[type_expr].clone();
        let hir_struct = struct_ty.as_struct().unwrap(); // Can only really get here if the type is a struct
        let fields: Vec<BasicValueEnum> = fields
            .iter()
            .map(|field| self.gen_expr(field.expr).expect("expected a field value"))
            .collect();

        self.gen_struct_alloc(hir_struct, fields)
    }

    /// Generates IR for a named tuple literal, e.g. `Foo(1.23, 4)`
    fn gen_named_tuple_lit(&mut self, type_expr: ExprId, args: &[ExprId]) -> BasicValueEnum<'ink> {
        let struct_ty = self.infer[type_expr].clone();
        let hir_struct = struct_ty.as_struct().unwrap(); // Can only really get here if the type is a struct
        let args: Vec<BasicValueEnum> = args
            .iter()
            .map(|expr| self.gen_expr(*expr).expect("expected a field value"))
            .collect();

        self.gen_struct_alloc(hir_struct, args)
    }

    /// Generates IR for a unit struct literal, e.g `Foo`
    fn gen_unit_struct_lit(&mut self, type_expr: ExprId) -> BasicValueEnum<'ink> {
        let struct_ty = self.infer[type_expr].clone();
        let hir_struct = struct_ty.as_struct().unwrap(); // Can only really get here if the type is a struct
        self.gen_struct_alloc(hir_struct, Vec::new())
    }

    /// Generates IR for the specified block expression.
    fn gen_block(
        &mut self,
        _tgt_expr: ExprId,
        statements: &[Statement],
        tail: Option<ExprId>,
    ) -> Option<BasicValueEnum<'ink>> {
        for statement in statements.iter() {
            match statement {
                Statement::Let {
                    pat, initializer, ..
                } => {
                    // If the let statement never finishes, there is no need to generate more code
                    if !self.gen_let_statement(*pat, *initializer) {
                        return None;
                    }
                }
                Statement::Expr(expr) => {
                    // No need to generate code after a statement that has a `never` return type.
                    self.gen_expr(*expr)?;
                }
            };
        }

        if let Some(tail) = tail {
            self.gen_expr(tail)
        } else {
            Some(self.gen_empty())
        }
    }

    /// Constructs a builder that should be used to emit an `alloca` instruction. These instructions
    /// should be at the start of the IR.
    fn new_alloca_builder(&self) -> Builder<'ink> {
        let temp_builder = self.context.create_builder();
        let block = self
            .fn_value
            .get_first_basic_block()
            .expect("at this stage there must be a block");
        if let Some(first_instruction) = block.get_first_instruction() {
            temp_builder.position_before(&first_instruction);
        } else {
            temp_builder.position_at_end(block);
        }
        temp_builder
    }

    /// Generate IR for a let statement: `let a:int = 3`. Returns `false` if the initializer of the
    /// statement never returns; `true` otherwise.
    fn gen_let_statement(&mut self, pat: PatId, initializer: Option<ExprId>) -> bool {
        let initializer = match initializer {
            Some(expr) => match self.gen_expr(expr) {
                Some(expr) => Some(expr),
                None => {
                    // If the initializer doesnt return a value it never returns
                    return false;
                }
            },
            None => None,
        };

        match &self.body[pat] {
            Pat::Bind { name } => {
                let builder = self.new_alloca_builder();
                let pat_ty = self.infer[pat].clone();
                let ty = self
                    .hir_types
                    .get_basic_type(&pat_ty)
                    .expect("expected basic type");
                let ptr = builder.build_alloca(ty, &name.to_string());
                self.pat_to_local.insert(pat, ptr);
                self.pat_to_name.insert(pat, name.to_string());
                if !(pat_ty.is_empty() || pat_ty.is_never()) {
                    if let Some(value) = initializer {
                        self.builder.build_store(ptr, value);
                    };
                }
            }
            Pat::Wild => {}
            Pat::Missing | Pat::Path(_) => unreachable!(),
        }
        true
    }

    /// Generates IR for looking up a certain path expression.
    fn gen_path_expr(
        &mut self,
        path: &Path,
        expr: ExprId,
        resolver: &Resolver,
    ) -> inkwell::values::BasicValueEnum<'ink> {
        match resolver
            .resolve_path_as_value_fully(self.db.upcast(), path)
            .expect("unknown path")
            .0
        {
            ValueNs::LocalBinding(pat) => {
                if let Some(param) = self.pat_to_param.get(&pat) {
                    *param
                } else if let Some(ptr) = self.pat_to_local.get(&pat) {
                    let name = self.pat_to_name.get(&pat).expect("could not find pat name");
                    self.builder.build_load(*ptr, name)
                } else {
                    unreachable!("could not find the pattern..");
                }
            }
            ValueNs::StructId(_) => self.gen_unit_struct_lit(expr),
            ValueNs::FunctionId(_) => panic!("unable to generate path expression from a function"),
        }
    }

    /// Given an expression and its value optionally dereference the value to get to the actual
    /// value. This is useful if we need to do an indirection to get to the actual value.
    fn opt_deref_value(
        &mut self,
        expr: ExprId,
        value: BasicValueEnum<'ink>,
    ) -> BasicValueEnum<'ink> {
        let ty = &self.infer[expr];
        if let Some(s) = ty.as_struct() {
            if s.data(self.db.upcast()).memory_kind == hir::StructMemoryKind::Gc {
                return deref_heap_value(&self.builder, value);
            }
        }
        value
    }

    /// Generates IR for looking up a certain path expression.
    fn gen_path_place_expr(
        &self,
        path: &Path,
        _expr: ExprId,
        resolver: &Resolver,
    ) -> inkwell::values::PointerValue<'ink> {
        match resolver
            .resolve_path_as_value_fully(self.db.upcast(), path)
            .expect("unknown path")
            .0
        {
            ValueNs::LocalBinding(pat) => *self
                .pat_to_local
                .get(&pat)
                .expect("unresolved local binding"),
            ValueNs::FunctionId(_) | ValueNs::StructId(_) => {
                panic!("no support for module definitions")
            }
        }
    }

    /// Generates IR to calculate a binary operation between two expressions.
    fn gen_binary_op(
        &mut self,
        _tgt_expr: ExprId,
        lhs: ExprId,
        rhs: ExprId,
        op: BinaryOp,
    ) -> Option<BasicValueEnum<'ink>> {
        let lhs_type = self.infer[lhs].clone();
        match lhs_type.interned() {
            TyKind::Bool => self.gen_binary_op_bool(lhs, rhs, op),
            TyKind::Float(_) => self.gen_binary_op_float(lhs, rhs, op),
            TyKind::Int(ty) => self.gen_binary_op_int(lhs, rhs, op, ty.signedness),
            TyKind::Struct(s) => {
                if s.data(self.db.upcast()).memory_kind == hir::StructMemoryKind::Value {
                    self.gen_binary_op_value_struct(lhs, rhs, op)
                } else {
                    self.gen_binary_op_heap_struct(lhs, rhs, op)
                }
            }
            _ => {
                let rhs_type = self.infer[rhs].clone();
                unimplemented!(
                    "unimplemented operation {0}op{1}",
                    lhs_type.display(self.db),
                    rhs_type.display(self.db)
                )
            }
        }
    }

    /// Generates IR to calculate a unary operation on an expression.
    fn gen_unary_op(&mut self, expr: ExprId, op: UnaryOp) -> Option<BasicValueEnum<'ink>> {
        let ty = &self.infer[expr];
        match ty.interned() {
            TyKind::Float(_) => self.gen_unary_op_float(expr, op),
            &TyKind::Int(int_ty) => self.gen_unary_op_int(expr, op, int_ty.signedness),
            TyKind::Bool => self.gen_unary_op_bool(expr, op),
            _ => unimplemented!("unimplemented operation op{0}", ty.display(self.db)),
        }
    }

    /// Generates IR to calculate a unary operation on a floating point value.
    fn gen_unary_op_float(&mut self, expr: ExprId, op: UnaryOp) -> Option<BasicValueEnum<'ink>> {
        let value: FloatValue = self
            .gen_expr(expr)
            .map(|value| self.opt_deref_value(expr, value))
            .expect("no value")
            .into_float_value();
        match op {
            UnaryOp::Neg => Some(self.builder.build_float_neg(value, "neg").into()),
            _ => unimplemented!("Operator {:?} is not implemented for float", op),
        }
    }

    /// Generates IR to calculate a unary operation on an integer value.
    fn gen_unary_op_int(
        &mut self,
        expr: ExprId,
        op: UnaryOp,
        signedness: hir::Signedness,
    ) -> Option<BasicValueEnum<'ink>> {
        let value: IntValue = self
            .gen_expr(expr)
            .map(|value| self.opt_deref_value(expr, value))
            .expect("no value")
            .into_int_value();
        match op {
            UnaryOp::Neg => {
                if signedness == hir::Signedness::Signed {
                    Some(self.builder.build_int_neg(value, "neg").into())
                } else {
                    unimplemented!("Operator {:?} is not implemented for unsigned integer", op)
                }
            }
            UnaryOp::Not => Some(self.builder.build_not(value, "not").into()),
            //_ => unimplemented!("Operator {:?} is not implemented for integer", op),
        }
    }

    /// Generates IR to calculate a unary operation on a boolean value.
    fn gen_unary_op_bool(&mut self, expr: ExprId, op: UnaryOp) -> Option<BasicValueEnum<'ink>> {
        let value: IntValue = self
            .gen_expr(expr)
            .map(|value| self.opt_deref_value(expr, value))
            .expect("no value")
            .into_int_value();
        match op {
            UnaryOp::Not => Some(self.builder.build_not(value, "not").into()),
            _ => unimplemented!("Operator {:?} is not implemented for boolean", op),
        }
    }

    /// Generates IR to calculate a binary operation between two boolean value.
    fn gen_binary_op_bool(
        &mut self,
        lhs_expr: ExprId,
        rhs_expr: ExprId,
        op: BinaryOp,
    ) -> Option<BasicValueEnum<'ink>> {
        let lhs: IntValue = self
            .gen_expr(lhs_expr)
            .map(|value| self.opt_deref_value(lhs_expr, value))?
            .into_int_value();
        let rhs: IntValue = self
            .gen_expr(rhs_expr)
            .map(|value| self.opt_deref_value(rhs_expr, value))?
            .into_int_value();
        match op {
            BinaryOp::ArithOp(op) => Some(self.gen_arith_bin_op_bool(lhs, rhs, op).into()),
            BinaryOp::Assignment { op } => {
                let rhs = match op {
                    Some(op) => self.gen_arith_bin_op_bool(lhs, rhs, op),
                    None => rhs,
                };
                let place = self.gen_place_expr(lhs_expr)?;
                self.builder.build_store(place, rhs);
                Some(self.gen_empty())
            }
            BinaryOp::LogicOp(op) => Some(self.gen_logic_bin_op(lhs, rhs, op).into()),
            BinaryOp::CmpOp(op) => Some(
                self.gen_cmp_bin_op_int(lhs, rhs, op, hir::Signedness::Unsigned)
                    .into(),
            ),
        }
    }

    /// Generates IR to calculate a binary operation between two floating point values.
    fn gen_binary_op_float(
        &mut self,
        lhs_expr: ExprId,
        rhs_expr: ExprId,
        op: BinaryOp,
    ) -> Option<BasicValueEnum<'ink>> {
        let lhs = self
            .gen_expr(lhs_expr)
            .map(|value| self.opt_deref_value(lhs_expr, value))
            .expect("no lhs value")
            .into_float_value();
        let rhs = self
            .gen_expr(rhs_expr)
            .map(|value| self.opt_deref_value(rhs_expr, value))
            .expect("no rhs value")
            .into_float_value();
        match op {
            BinaryOp::ArithOp(op) => Some(self.gen_arith_bin_op_float(lhs, rhs, op).into()),
            BinaryOp::CmpOp(op) => {
                let (name, predicate) = match op {
                    CmpOp::Eq { negated: false } => ("eq", FloatPredicate::OEQ),
                    CmpOp::Eq { negated: true } => ("neq", FloatPredicate::ONE),
                    CmpOp::Ord {
                        ordering: Ordering::Less,
                        strict: false,
                    } => ("lesseq", FloatPredicate::OLE),
                    CmpOp::Ord {
                        ordering: Ordering::Less,
                        strict: true,
                    } => ("less", FloatPredicate::OLT),
                    CmpOp::Ord {
                        ordering: Ordering::Greater,
                        strict: false,
                    } => ("greatereq", FloatPredicate::OGE),
                    CmpOp::Ord {
                        ordering: Ordering::Greater,
                        strict: true,
                    } => ("greater", FloatPredicate::OGT),
                };
                Some(
                    self.builder
                        .build_float_compare(predicate, lhs, rhs, name)
                        .into(),
                )
            }
            BinaryOp::Assignment { op } => {
                let rhs = match op {
                    Some(op) => self.gen_arith_bin_op_float(lhs, rhs, op),
                    None => rhs,
                };
                let place = self.gen_place_expr(lhs_expr)?;
                self.builder.build_store(place, rhs);
                Some(self.gen_empty())
            }
            _ => unimplemented!("Operator {:?} is not implemented for float", op),
        }
    }

    /// Generates IR to calculate a binary operation between two integer values.
    fn gen_binary_op_int(
        &mut self,
        lhs_expr: ExprId,
        rhs_expr: ExprId,
        op: BinaryOp,
        signedness: hir::Signedness,
    ) -> Option<BasicValueEnum<'ink>> {
        let lhs = self
            .gen_expr(lhs_expr)
            .map(|value| self.opt_deref_value(lhs_expr, value))
            .expect("no lhs value")
            .into_int_value();
        let rhs = self
            .gen_expr(rhs_expr)
            .map(|value| self.opt_deref_value(rhs_expr, value))
            .expect("no rhs value")
            .into_int_value();
        match op {
            BinaryOp::ArithOp(op) => {
                Some(self.gen_arith_bin_op_int(lhs, rhs, op, signedness).into())
            }
            BinaryOp::CmpOp(op) => Some(self.gen_cmp_bin_op_int(lhs, rhs, op, signedness).into()),
            BinaryOp::Assignment { op } => {
                let rhs = match op {
                    Some(op) => self.gen_arith_bin_op_int(lhs, rhs, op, signedness),
                    None => rhs,
                };
                let place = self.gen_place_expr(lhs_expr)?;
                self.builder.build_store(place, rhs);
                Some(self.gen_empty())
            }
            _ => unreachable!("Operator {:?} is not implemented for integer", op),
        }
    }

    /// Generates IR to calculate a binary operation between two heap struct values (e.g. a Mun
    /// `struct(gc)`).
    fn gen_binary_op_heap_struct(
        &mut self,
        lhs_expr: ExprId,
        rhs_expr: ExprId,
        op: BinaryOp,
    ) -> Option<BasicValueEnum<'ink>> {
        let rhs = self
            .gen_expr(rhs_expr)
            .expect("no rhs value")
            .into_pointer_value();
        match op {
            BinaryOp::Assignment { op } => {
                let rhs = match op {
                    Some(op) => unimplemented!(
                        "Assignment with {:?} operator is not implemented for struct",
                        op
                    ),
                    None => rhs,
                };
                let place = self.gen_place_expr(lhs_expr)?;
                self.builder.build_store(place, rhs);
                Some(self.gen_empty())
            }
            _ => unimplemented!("Operator {:?} is not implemented for struct", op),
        }
    }

    /// Generates IR to calculate a binary operation between two value struct values, denoted in
    /// Mun as `struct(value)`.
    fn gen_binary_op_value_struct(
        &mut self,
        lhs_expr: ExprId,
        rhs_expr: ExprId,
        op: BinaryOp,
    ) -> Option<BasicValueEnum<'ink>> {
        let rhs = self
            .gen_expr(rhs_expr)
            .expect("no rhs value")
            .into_struct_value();
        match op {
            BinaryOp::Assignment { op } => {
                let rhs = match op {
                    Some(op) => unimplemented!(
                        "Assignment with {:?} operator is not implemented for struct",
                        op
                    ),
                    None => rhs,
                };
                let place = self.gen_place_expr(lhs_expr)?;
                self.builder.build_store(place, rhs);
                Some(self.gen_empty())
            }
            _ => unimplemented!("Operator {:?} is not implemented for struct", op),
        }
    }

    fn gen_arith_bin_op_bool(
        &mut self,
        lhs: IntValue<'ink>,
        rhs: IntValue<'ink>,
        op: ArithOp,
    ) -> IntValue<'ink> {
        match op {
            ArithOp::BitAnd => self.builder.build_and(lhs, rhs, "bit_and"),
            ArithOp::BitOr => self.builder.build_or(lhs, rhs, "bit_or"),
            ArithOp::BitXor => self.builder.build_xor(lhs, rhs, "bit_xor"),
            _ => unimplemented!(
                "Assignment with {:?} operator is not implemented for boolean",
                op
            ),
        }
    }

    fn gen_cmp_bin_op_int(
        &mut self,
        lhs: IntValue<'ink>,
        rhs: IntValue<'ink>,
        op: CmpOp,
        signedness: hir::Signedness,
    ) -> IntValue<'ink> {
        let (name, predicate) = match op {
            CmpOp::Eq { negated: false } => ("eq", IntPredicate::EQ),
            CmpOp::Eq { negated: true } => ("neq", IntPredicate::NE),
            CmpOp::Ord {
                ordering: Ordering::Less,
                strict: false,
            } => (
                "lesseq",
                match signedness {
                    hir::Signedness::Signed => IntPredicate::SLE,
                    hir::Signedness::Unsigned => IntPredicate::ULE,
                },
            ),
            CmpOp::Ord {
                ordering: Ordering::Less,
                strict: true,
            } => (
                "less",
                match signedness {
                    hir::Signedness::Signed => IntPredicate::SLT,
                    hir::Signedness::Unsigned => IntPredicate::ULT,
                },
            ),
            CmpOp::Ord {
                ordering: Ordering::Greater,
                strict: false,
            } => (
                "greatereq",
                match signedness {
                    hir::Signedness::Signed => IntPredicate::SGE,
                    hir::Signedness::Unsigned => IntPredicate::UGE,
                },
            ),
            CmpOp::Ord {
                ordering: Ordering::Greater,
                strict: true,
            } => (
                "greater",
                match signedness {
                    hir::Signedness::Signed => IntPredicate::SGT,
                    hir::Signedness::Unsigned => IntPredicate::UGT,
                },
            ),
        };

        self.builder.build_int_compare(predicate, lhs, rhs, name)
    }

    fn gen_arith_bin_op_int(
        &mut self,
        lhs: IntValue<'ink>,
        rhs: IntValue<'ink>,
        op: ArithOp,
        signedness: hir::Signedness,
    ) -> IntValue<'ink> {
        match op {
            ArithOp::Add => self.builder.build_int_add(lhs, rhs, "add"),
            ArithOp::Subtract => self.builder.build_int_sub(lhs, rhs, "sub"),
            ArithOp::Divide => match signedness {
                hir::Signedness::Signed => self.builder.build_int_signed_div(lhs, rhs, "div"),
                hir::Signedness::Unsigned => self.builder.build_int_unsigned_div(lhs, rhs, "div"),
            },
            ArithOp::Multiply => self.builder.build_int_mul(lhs, rhs, "mul"),
            ArithOp::Remainder => match signedness {
                hir::Signedness::Signed => self.builder.build_int_signed_rem(lhs, rhs, "rem"),
                hir::Signedness::Unsigned => self.builder.build_int_unsigned_rem(lhs, rhs, "rem"),
            },
            ArithOp::LeftShift => self.builder.build_left_shift(lhs, rhs, "left_shift"),
            ArithOp::RightShift => {
                self.builder
                    .build_right_shift(lhs, rhs, signedness.is_signed(), "right_shift")
            }
            ArithOp::BitAnd => self.builder.build_and(lhs, rhs, "bit_and"),
            ArithOp::BitOr => self.builder.build_or(lhs, rhs, "bit_or"),
            ArithOp::BitXor => self.builder.build_xor(lhs, rhs, "bit_xor"),
        }
    }

    fn gen_arith_bin_op_float(
        &mut self,
        lhs: FloatValue<'ink>,
        rhs: FloatValue<'ink>,
        op: ArithOp,
    ) -> FloatValue<'ink> {
        match op {
            ArithOp::Add => self.builder.build_float_add(lhs, rhs, "add"),
            ArithOp::Subtract => self.builder.build_float_sub(lhs, rhs, "sub"),
            ArithOp::Divide => self.builder.build_float_div(lhs, rhs, "div"),
            ArithOp::Multiply => self.builder.build_float_mul(lhs, rhs, "mul"),
            ArithOp::Remainder => self.builder.build_float_rem(lhs, rhs, "rem"),
            ArithOp::LeftShift
            | ArithOp::RightShift
            | ArithOp::BitAnd
            | ArithOp::BitOr
            | ArithOp::BitXor => {
                unreachable!("Operator {:?} is not implemented for float", op)
            }
        }
    }

    fn gen_logic_bin_op(
        &mut self,
        lhs: IntValue<'ink>,
        rhs: IntValue<'ink>,
        op: LogicOp,
    ) -> IntValue<'ink> {
        match op {
            LogicOp::And => self.builder.build_and(lhs, rhs, "and"),
            LogicOp::Or => self.builder.build_or(lhs, rhs, "or"),
        }
    }

    /// Given an expression generate code that results in a memory address that can be used for
    /// other place operations.
    fn gen_place_expr(&mut self, expr: ExprId) -> Option<PointerValue<'ink>> {
        let body = self.body.clone();
        match &body[expr] {
            Expr::Path(ref p) => {
                let resolver = hir::resolver_for_expr(self.db.upcast(), self.body.owner(), expr);
                Some(self.gen_path_place_expr(p, expr, &resolver))
            }
            Expr::Field {
                expr: receiver_expr,
                name,
            } => self.gen_place_field(expr, *receiver_expr, name),
            Expr::Index { base, index } => self.gen_place_index(expr, *base, *index),
            _ => unreachable!("invalid place expression"),
        }
    }

    /// Returns true if the specified expression refers to an expression that results in a memory
    /// address that can be used for other place operations.
    fn is_place_expr(&self, expr: ExprId) -> bool {
        let body = self.body.clone();
        match &body[expr] {
            Expr::Path(..) | Expr::Array(_) => true,
            Expr::Field { expr, .. } => self.is_place_expr(*expr),
            Expr::Index { base, .. } => self.is_place_expr(*base),
            _ => false,
        }
    }

    /// Returns true if a call to the specified function should be looked up in the dispatch table;
    /// if false is returned the function should be called directly.
    fn should_use_dispatch_table(&self, function: hir::Function) -> bool {
        self.module_group.should_runtime_link_fn(self.db, function)
    }

    /// Generates IR for a function call.
    fn gen_call(
        &mut self,
        function: hir::Function,
        args: &[BasicMetadataValueEnum<'ink>],
    ) -> CallSiteValue<'ink> {
        if self.should_use_dispatch_table(function) {
            let ptr_value = self.dispatch_table.gen_function_lookup(
                self.db,
                self.external_globals.dispatch_table,
                &self.builder,
                function,
            );
            self.builder
                .build_call(ptr_value, args, &function.name(self.db).to_string())
        } else {
            let llvm_function = self.function_map.get(&function).unwrap_or_else(|| {
                panic!(
                    "missing function value for hir function: '{}'",
                    function.name(self.db),
                )
            });
            self.builder
                .build_call(*llvm_function, args, &function.name(self.db).to_string())
        }
    }

    /// Generates IR for an if statement.
    fn gen_if(
        &mut self,
        _expr: ExprId,
        condition: ExprId,
        then_branch: ExprId,
        else_branch: Option<ExprId>,
    ) -> Option<inkwell::values::BasicValueEnum<'ink>> {
        // Generate IR for the condition
        let condition_ir = self
            .gen_expr(condition)
            .map(|value| self.opt_deref_value(condition, value))?
            .into_int_value();

        // Generate the code blocks to branch to
        let mut then_block = self.context.append_basic_block(self.fn_value, "then");
        let else_block_and_expr = match &else_branch {
            Some(else_branch) => Some((
                self.context.append_basic_block(self.fn_value, "else"),
                else_branch,
            )),
            None => None,
        };
        let merge_block = self.context.append_basic_block(self.fn_value, "if_merge");

        // Build the actual branching IR for the if statement
        let else_block = else_block_and_expr.map(|e| e.0).unwrap_or(merge_block);
        self.builder
            .build_conditional_branch(condition_ir, then_block, else_block);

        // Fill the then block
        self.builder.position_at_end(then_block);
        let then_block_ir = self.gen_expr(then_branch);
        if !self.infer[then_branch].is_never() {
            self.builder.build_unconditional_branch(merge_block);
        }
        then_block = self.builder.get_insert_block().unwrap();

        // Fill the else block, if it exists and get the result back
        let else_ir_and_block = if let Some((else_block, else_branch)) = else_block_and_expr {
            else_block
                .move_after(then_block)
                .expect("programmer error, then_block is invalid");
            self.builder.position_at_end(else_block);
            let result_ir = self.gen_expr(*else_branch);
            if !self.infer[*else_branch].is_never() {
                self.builder.build_unconditional_branch(merge_block);
            }
            Some((result_ir, self.builder.get_insert_block().unwrap()))
        } else {
            None
        };

        // Create merge block
        let current_block = self.builder.get_insert_block().unwrap();
        merge_block.move_after(current_block).unwrap();
        self.builder.position_at_end(merge_block);

        // Construct phi block if a value was returned
        if let Some(then_block_ir) = then_block_ir {
            if let Some((Some(else_block_ir), else_block)) = else_ir_and_block {
                let phi = self.builder.build_phi(then_block_ir.get_type(), "iftmp");
                phi.add_incoming(&[(&then_block_ir, then_block), (&else_block_ir, else_block)]);
                Some(phi.as_basic_value())
            } else {
                Some(then_block_ir)
            }
        } else if let Some((else_block_ir, _else_block)) = else_ir_and_block {
            else_block_ir
        } else {
            Some(self.gen_empty())
        }
    }

    fn gen_return(
        &mut self,
        _expr: ExprId,
        ret_expr: Option<ExprId>,
    ) -> Option<BasicValueEnum<'ink>> {
        let ret_value = ret_expr.and_then(|expr| self.gen_expr(expr));

        // Construct a return statement from the returned value of the body
        if let Some(value) = ret_value {
            self.builder.build_return(Some(&value));
        } else {
            self.builder.build_return(None);
        }

        None
    }

    fn gen_break(
        &mut self,
        _expr: ExprId,
        break_expr: Option<ExprId>,
    ) -> Option<BasicValueEnum<'ink>> {
        let break_value = break_expr.and_then(|expr| self.gen_expr(expr));
        let loop_info = self.active_loop.as_mut().unwrap();
        if let Some(break_value) = break_value {
            loop_info
                .break_values
                .push((break_value, self.builder.get_insert_block().unwrap()));
        }
        self.builder
            .build_unconditional_branch(loop_info.exit_block);
        None
    }

    fn gen_loop_block_expr(
        &mut self,
        block: ExprId,
        exit_block: BasicBlock<'ink>,
    ) -> (
        BasicBlock<'ink>,
        Vec<(BasicValueEnum<'ink>, BasicBlock<'ink>)>,
        Option<BasicValueEnum<'ink>>,
    ) {
        // Build a new loop info struct
        let loop_info = LoopInfo {
            exit_block,
            break_values: Vec::new(),
        };

        // Replace previous loop info
        let prev_loop = std::mem::replace(&mut self.active_loop, Some(loop_info));

        // Start generating code inside the loop
        let value = self.gen_expr(block);

        let LoopInfo {
            exit_block,
            break_values,
        } = std::mem::replace(&mut self.active_loop, prev_loop).unwrap();

        (exit_block, break_values, value)
    }

    fn gen_while(
        &mut self,
        _expr: ExprId,
        condition_expr: ExprId,
        body_expr: ExprId,
    ) -> Option<BasicValueEnum<'ink>> {
        let context = self.context;
        let cond_block = context.append_basic_block(self.fn_value, "whilecond");
        let loop_block = context.append_basic_block(self.fn_value, "while");
        let exit_block = context.append_basic_block(self.fn_value, "afterwhile");

        // Insert an explicit fall through from the current block to the condition check
        self.builder.build_unconditional_branch(cond_block);

        // Generate condition block
        self.builder.position_at_end(cond_block);
        let condition_ir = self
            .gen_expr(condition_expr)
            .map(|value| self.opt_deref_value(condition_expr, value));
        if let Some(condition_ir) = condition_ir {
            self.builder.build_conditional_branch(
                condition_ir.into_int_value(),
                loop_block,
                exit_block,
            );
        } else {
            // If the condition doesn't return a value, we also immediately return without a value.
            // This can happen if the expression is a `never` expression.
            return None;
        }

        // Generate loop block
        self.builder.position_at_end(loop_block);
        let (exit_block, _, value) = self.gen_loop_block_expr(body_expr, exit_block);
        if value.is_some() {
            self.builder.build_unconditional_branch(cond_block);
        }

        // Generate exit block
        self.builder.position_at_end(exit_block);

        Some(self.gen_empty())
    }

    fn gen_loop(&mut self, _expr: ExprId, body_expr: ExprId) -> Option<BasicValueEnum<'ink>> {
        let context = self.context;
        let loop_block = context.append_basic_block(self.fn_value, "loop");
        let exit_block = context.append_basic_block(self.fn_value, "exit");

        // Insert an explicit fall through from the current block to the loop
        self.builder.build_unconditional_branch(loop_block);

        // Generate the body of the loop
        self.builder.position_at_end(loop_block);
        let (exit_block, break_values, value) = self.gen_loop_block_expr(body_expr, exit_block);
        if value.is_some() {
            self.builder.build_unconditional_branch(loop_block);
        }

        // Move the builder to the exit block
        self.builder.position_at_end(exit_block);

        if !break_values.is_empty() {
            let (value, _) = break_values.first().unwrap();
            let phi = self.builder.build_phi(value.get_type(), "exit");
            for (value, block) in break_values {
                phi.add_incoming(&[(&value, block)])
            }
            Some(phi.as_basic_value())
        } else {
            None
        }
    }

    fn gen_field(
        &mut self,
        _expr: ExprId,
        receiver_expr: ExprId,
        name: &Name,
    ) -> Option<BasicValueEnum<'ink>> {
        let hir_struct = self.infer[receiver_expr]
            .as_struct()
            .expect("expected a struct");

        let hir_struct_name = hir_struct.name(self.db);

        let field_idx = hir_struct
            .field(self.db, name)
            .expect("expected a struct field")
            .index(self.db);

        let field_ir_name = &format!("{}.{}", hir_struct_name, name);
        if self.is_place_expr(receiver_expr) {
            let receiver_ptr = self.gen_place_expr(receiver_expr)?;
            let receiver_ptr = self
                .opt_deref_value(receiver_expr, receiver_ptr.into())
                .into_pointer_value();
            let field_ptr = self
                .builder
                .build_struct_gep(
                    receiver_ptr,
                    field_idx,
                    &format!("{}.{}_ptr", hir_struct_name, name),
                )
                .unwrap_or_else(|_| {
                    panic!(
                        "could not get pointer to field `{}::{}` at index {}",
                        hir_struct_name, name, field_idx
                    )
                });
            Some(self.builder.build_load(field_ptr, field_ir_name))
        } else {
            let receiver_value = self.gen_expr(receiver_expr)?;
            let receiver_value = self.opt_deref_value(receiver_expr, receiver_value);
            let receiver_struct = receiver_value.into_struct_value();
            Some(
                self.builder
                    .build_extract_value(receiver_struct, field_idx, field_ir_name)
                    .ok_or_else(|| {
                        format!(
                            "could not extract field {} (index: {}) from struct {}",
                            name, field_idx, hir_struct_name
                        )
                    })
                    .unwrap(),
            )
        }
    }

    fn gen_place_field(
        &mut self,
        _expr: ExprId,
        receiver_expr: ExprId,
        name: &Name,
    ) -> Option<PointerValue<'ink>> {
        let hir_struct = self.infer[receiver_expr]
            .as_struct()
            .expect("expected a struct");

        let hir_struct_name = hir_struct.name(self.db);

        let field_idx = hir_struct
            .field(self.db, name)
            .expect("expected a struct field")
            .index(self.db);

        let receiver_ptr = self.gen_place_expr(receiver_expr)?;
        let receiver_ptr = self
            .opt_deref_value(receiver_expr, receiver_ptr.into())
            .into_pointer_value();
        Some(
            self.builder
                .build_struct_gep(
                    receiver_ptr,
                    field_idx,
                    &format!("{}.{}_ptr", hir_struct_name, name),
                )
                .unwrap_or_else(|_| {
                    panic!(
                        "could not get pointer to field `{}::{}` at index {}",
                        hir_struct_name, name, field_idx
                    )
                }),
        )
    }

    /// Generates code to construct an array literal at runtime. Returns `None` if the code
    /// generation for the array literal never returns.
    fn gen_array(&mut self, expr: ExprId, exprs: &[ExprId]) -> Option<MunArrayValue<'ink>> {
        let array_ty = &self.infer[expr];
        let element_ty = array_ty
            .as_array()
            .expect("the type of an array literal expression must be an Array");

        let new_array_fn_ptr = self.dispatch_table.gen_intrinsic_lookup(
            self.external_globals.dispatch_table,
            &self.builder,
            &intrinsics::new_array,
        );

        let type_info_ptr = self.type_table.gen_type_info_lookup(
            self.context,
            &self.builder,
            &self.hir_types.type_info(array_ty),
            self.external_globals.type_table,
        );

        // HACK: We should be able to use pointers for built-in struct types like `TypeInfo` in intrinsics
        let type_info_ptr = self.builder.build_bitcast(
            type_info_ptr,
            self.context.i8_type().ptr_type(AddressSpace::Generic),
            "type_info_ptr_to_i8_ptr",
        );

        let allocator_handle = self.get_allocator_handle_ptr();

        let length_value = self
            .hir_types
            .get_usize_type()
            .const_int(exprs.len() as u64, false);

        // An object pointer adds an extra layer of indirection to allow for hot reloading. To
        // make it struct type agnostic, it is stored in a `*const *mut std::ffi::c_void`.
        let untyped_array_ptr = self
            .builder
            .build_call(
                new_array_fn_ptr,
                &[
                    type_info_ptr.into(),
                    length_value.into(),
                    allocator_handle.into(),
                ],
                "new_array",
            )
            .try_as_basic_value()
            .left()
            .unwrap()
            .into_pointer_value();

        // Cast the object pointer to the array struct type
        let array_ptr = self
            .builder
            .build_bitcast(
                untyped_array_ptr,
                self.hir_types.get_array_reference_type(element_ty),
                &format!("{}_array_ptr", element_ty.display(self.db)),
            )
            .into_pointer_value();

        let array = unsafe { MunArrayValue::from_ptr_unchecked(array_ptr) };
        let array_elements = array.get_elements(&self.builder);
        for (idx, expr) in exprs.iter().enumerate() {
            let element_ptr = unsafe {
                self.builder.build_gep(
                    array_elements,
                    &[self.context.i64_type().const_int(idx as u64, false)],
                    &format!("elem_{}_ptr", idx),
                )
            };

            let expr_value = self.gen_expr(*expr)?;
            self.builder.build_store(element_ptr, expr_value);
        }

        // Once all values have been stored in the array, update the length of the array
        let length = array.length_ty().const_int(exprs.len() as u64, false);
        let array_length_ptr = array.get_length_ptr(&self.builder);
        self.builder.build_store(array_length_ptr, length);

        Some(array)
    }

    /// Generates an index into an array
    fn gen_index(
        &mut self,
        expr: ExprId,
        base: ExprId,
        index: ExprId,
    ) -> Option<BasicValueEnum<'ink>> {
        let element_ptr = self.gen_place_index(expr, base, index)?;
        Some(self.builder.build_load(element_ptr, ""))
    }

    /// Generates an index into an array
    fn gen_place_index(
        &mut self,
        _expr: ExprId,
        base: ExprId,
        index: ExprId,
    ) -> Option<PointerValue<'ink>> {
        let base =
            unsafe { MunArrayValue::from_ptr_unchecked(self.gen_expr(base)?.into_pointer_value()) };
        let index = self.gen_expr(index)?.into_int_value();

        let elements = base.get_elements(&self.builder);
        Some(unsafe {
            self.builder.build_gep(
                elements,
                &[index],
                &format!("{}.idx_ptr", base.get_name().to_string_lossy()),
            )
        })
    }

    /// Returns a pointer to the allocator handle
    fn get_allocator_handle_ptr(&self) -> PointerValue<'ink> {
        self.builder
            .build_load(
                self.external_globals
                    .alloc_handle
                    .expect("no allocator handle was specified, this is required for structs")
                    .as_pointer_value(),
                "allocator_handle",
            )
            .into_pointer_value()
    }
}

/// Derefs a heap-allocated value. As we introduce a layer of indirection for hot
/// reloading, we need to first load the pointer that points to the memory block.
fn deref_heap_value<'ink>(
    builder: &Builder<'ink>,
    value: BasicValueEnum<'ink>,
) -> BasicValueEnum<'ink> {
    let mem_ptr = builder
        .build_load(value.into_pointer_value(), "mem_ptr")
        .into_pointer_value();

    builder.build_load(mem_ptr, "deref")
}<|MERGE_RESOLUTION|>--- conflicted
+++ resolved
@@ -1,8 +1,4 @@
-<<<<<<< HEAD
 use super::MunArrayValue;
-use crate::module_group::ModuleGroup;
-=======
->>>>>>> f9e180d1
 use crate::{
     intrinsics,
     ir::{dispatch_table::DispatchTable, ty::HirTypeCache, type_table::TypeTable},
