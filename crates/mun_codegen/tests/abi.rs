use abi::{StructMemoryKind, TypeInfoData, ABI_VERSION};
use libloader::MunLibrary;
use mun_test::CompileTestDriver;
use runtime::ReturnTypeReflection;
use std::mem;

// TODO: add integration test for ModuleInfo's path
#[test]
fn test_abi_compatibility() {
    let fn_name = "foo";
    let fn_name2 = "bar";
    let struct_name = "Foo";
    let struct_name2 = "Bar";
    let driver = CompileTestDriver::from_file(&format!(
        r#"
    pub fn {fn_name}(_: f64) -> i32 {{ 0 }}
    pub fn {fn_name2}() {{ }}

    pub struct {struct_name}(f64, f64);
    pub struct(value) {struct_name2} {{ a: i32, b: i32 }};
    "#,
        fn_name = fn_name,
        fn_name2 = fn_name2,
        struct_name = struct_name,
        struct_name2 = struct_name2,
    ));

    // Assert that all library functions are exposed
    // Safety: We compiled the code ourselves, therefor loading the library is safe
    let lib = unsafe { MunLibrary::new(driver.lib_path()) }
        .expect("Failed to load generated Mun library.");

    assert_eq!(ABI_VERSION, unsafe { lib.get_abi_version() });

    let lib_info = unsafe { lib.get_info() };

    // Dependency compatibility
    assert_eq!(lib_info.num_dependencies, 0);
    // TODO: verify dependencies ABI

    assert_eq!(lib_info.dispatch_table.num_entries, 0);
    // TODO: verify dispatch table ABI

    let module_info = &lib_info.symbols;
    assert_eq!(module_info.path(), "");
    assert_eq!(module_info.num_functions, 2);

    let fn_def = get_function_info(module_info, fn_name);
    test_function_args(fn_def, &[(f64::type_name(), f64::type_id())]);
    test_function_return_type_some::<i32>(fn_def);

    let fn_def2 = get_function_info(module_info, fn_name2);
    test_function_args(fn_def2, &[]);
    test_function_return_type_none(fn_def2);

    struct Foo(f64, f64);
    test_struct_info::<Foo, f64>(
        &lib_info.symbols,
        struct_name,
        &["0", "1"],
        StructMemoryKind::Gc,
    );

    struct Bar {
        _a: i32,
        _b: i32,
    }
    test_struct_info::<Bar, i32>(
        &lib_info.symbols,
        struct_name2,
        &["a", "b"],
        StructMemoryKind::Value,
    );

    fn get_function_info<'m>(
        module_info: &'m abi::ModuleInfo,
        fn_name: &str,
    ) -> &'m abi::FunctionDefinition {
        module_info
            .functions()
            .iter()
            .find(|f| f.prototype.name() == fn_name)
            .unwrap_or_else(|| panic!("Failed to retrieve function definition '{}'", fn_name))
    }

    fn test_function_args(fn_def: &abi::FunctionDefinition, args: &[(&str, abi::TypeId)]) {
        assert_eq!(
            usize::from(fn_def.prototype.signature.num_arg_types),
            args.len()
        );

        for (idx, (_, arg_guid)) in args.iter().enumerate() {
            let fn_arg_type = fn_def
                .prototype
                .signature
                .arg_types()
                .get(idx)
                .unwrap_or_else(|| {
                    panic!(
                        "Function '{}' should have an argument.",
                        fn_def.prototype.name()
                    )
                });

<<<<<<< HEAD
            assert_eq!(fn_arg_type.guid, arg_guid.guid)
=======
            assert_eq!(fn_arg_type.guid, *arg_guid);
            assert_eq!(fn_arg_type.name(), *arg_name);
>>>>>>> 98bbeb78
        }
    }

    #[allow(dead_code)]
    fn test_function_return_type_none(fn_def: &abi::FunctionDefinition) {
        assert!(
            fn_def.prototype.signature.return_type().is_none(),
            "Function '{}' should not have a return type.",
            fn_def.prototype.name(),
        );
    }

    fn test_function_return_type_some<R: ReturnTypeReflection>(fn_def: &abi::FunctionDefinition) {
        let fn_return_type = fn_def.prototype.signature.return_type().unwrap_or_else(|| {
            panic!(
                "Function '{}' should have a return type.",
                fn_def.prototype.name()
            )
        });
<<<<<<< HEAD
        assert_eq!(fn_return_type.guid, R::type_id().guid);
        // assert_eq!(fn_return_type.name(), R::type_name());
=======
        assert_eq!(fn_return_type.guid, R::type_guid());
        assert_eq!(fn_return_type.name(), R::type_name());
>>>>>>> 98bbeb78
    }

    fn test_struct_info<T: Sized, F: Sized + ReturnTypeReflection>(
        module_info: &abi::ModuleInfo,
        struct_name: &str,
        field_names: &[&str],
        memory_kind: StructMemoryKind,
    ) {
        let type_info = module_info
            .types()
            .iter()
            .find(|ty| ty.name() == struct_name)
            .unwrap_or_else(|| panic!("Failed to retrieve struct '{}'", struct_name));

        assert_eq!(type_info.name(), struct_name);
        assert_eq!(type_info.size_in_bits(), 8 * mem::size_of::<T>());
        assert_eq!(type_info.size_in_bytes(), mem::size_of::<T>());
        assert_eq!(type_info.alignment(), mem::align_of::<T>());
        assert!(type_info.data.is_struct());

        let struct_info = if let TypeInfoData::Struct(s) = &type_info.data {
            s
        } else {
            panic!("Expected a struct");
        };

        assert_eq!(struct_info.num_fields(), field_names.len());
        for (lhs, rhs) in struct_info.field_names().zip(field_names) {
            assert_eq!(lhs, *rhs);
        }
        for field_type in struct_info.field_types().iter() {
            assert_eq!(field_type.guid, F::type_id().guid);
        }

        let mut offset = 0;
        for field_offset in struct_info.field_offsets() {
            assert_eq!(usize::from(*field_offset), offset);
            offset += mem::size_of::<F>();
        }

        assert_eq!(struct_info.memory_kind, memory_kind);
    }
}<|MERGE_RESOLUTION|>--- conflicted
+++ resolved
@@ -89,7 +89,7 @@
             args.len()
         );
 
-        for (idx, (_, arg_guid)) in args.iter().enumerate() {
+        for (idx, (_, arg_type_id)) in args.iter().enumerate() {
             let fn_arg_type = fn_def
                 .prototype
                 .signature
@@ -102,12 +102,7 @@
                     )
                 });
 
-<<<<<<< HEAD
-            assert_eq!(fn_arg_type.guid, arg_guid.guid)
-=======
-            assert_eq!(fn_arg_type.guid, *arg_guid);
-            assert_eq!(fn_arg_type.name(), *arg_name);
->>>>>>> 98bbeb78
+            assert_eq!(fn_arg_type, arg_type_id);
         }
     }
 
@@ -127,13 +122,7 @@
                 fn_def.prototype.name()
             )
         });
-<<<<<<< HEAD
-        assert_eq!(fn_return_type.guid, R::type_id().guid);
-        // assert_eq!(fn_return_type.name(), R::type_name());
-=======
-        assert_eq!(fn_return_type.guid, R::type_guid());
-        assert_eq!(fn_return_type.name(), R::type_name());
->>>>>>> 98bbeb78
+        assert_eq!(fn_return_type, R::type_id());
     }
 
     fn test_struct_info<T: Sized, F: Sized + ReturnTypeReflection>(
