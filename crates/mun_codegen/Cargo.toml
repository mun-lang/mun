--- conflicted
+++ resolved
@@ -20,11 +20,7 @@
 by_address = { version = "1.0.4", default-features = false }
 bytemuck = { version = "1.4.1", default-features = false }
 mun_hir = { version = "=0.4.0-dev", path = "../mun_hir" }
-<<<<<<< HEAD
-inkwell = { version = "=0.1.0-beta.4", default-features = false, features = ["llvm13-0", "no-libffi-linking", "target-x86", "target-aarch64"] }
-=======
-inkwell = { version = "=0.1.0-beta.5", default-features = false, features = ["llvm12-0", "no-libffi-linking", "target-x86", "target-aarch64"] }
->>>>>>> 2d6aeae7
+inkwell = { version = "=0.1.0-beta.5", default-features = false, features = ["llvm13-0", "no-libffi-linking", "target-x86", "target-aarch64"] }
 itertools = { version = "0.10.3", default-features = false }
 mun_codegen_macros = { version = "=0.4.0-dev", path = "../mun_codegen_macros" }
 mun_target = { version = "=0.4.0-dev", path = "../mun_target" }
