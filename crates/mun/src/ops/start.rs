--- conflicted
+++ resolved
@@ -1,11 +1,6 @@
 use anyhow::anyhow;
-<<<<<<< HEAD
-use clap::ArgMatches;
 use mun_runtime::Runtime;
-=======
-use mun_runtime::{ReturnTypeReflection, Runtime};
 use std::path::PathBuf;
->>>>>>> 98bbeb78
 
 use crate::ExitStatus;
 
@@ -35,57 +30,26 @@
             )
         })?;
 
-<<<<<<< HEAD
     let return_type = &fn_definition.prototype.signature.return_type;
     if return_type.equals::<bool>() {
         let result: bool = runtime
-            .invoke(entry_point, ())
+            .invoke(&args.entry, ())
             .map_err(|e| anyhow!("{}", e))?;
 
         println!("{}", result)
     } else if return_type.equals::<f64>() {
         let result: f64 = runtime
-            .invoke(entry_point, ())
+            .invoke(&args.entry, ())
             .map_err(|e| anyhow!("{}", e))?;
 
         println!("{}", result)
     } else if return_type.equals::<i64>() {
         let result: i64 = runtime
-            .invoke(entry_point, ())
+            .invoke(&args.entry, ())
             .map_err(|e| anyhow!("{}", e))?;
 
         println!("{}", result)
     } else if return_type.equals::<()>() {
-=======
-    if let Some(ret_type) = fn_definition.prototype.signature.return_type() {
-        let type_guid = &ret_type.guid;
-        if *type_guid == bool::type_guid() {
-            let result: bool = runtime
-                .invoke(&args.entry, ())
-                .map_err(|e| anyhow!("{}", e))?;
-
-            println!("{}", result)
-        } else if *type_guid == f64::type_guid() {
-            let result: f64 = runtime
-                .invoke(&args.entry, ())
-                .map_err(|e| anyhow!("{}", e))?;
-
-            println!("{}", result)
-        } else if *type_guid == i64::type_guid() {
-            let result: i64 = runtime
-                .invoke(&args.entry, ())
-                .map_err(|e| anyhow!("{}", e))?;
-
-            println!("{}", result)
-        } else {
-            return Err(anyhow!(
-                "Only native Mun return types are supported for entry points. Found: {}",
-                ret_type.name()
-            ));
-        };
-        Ok(ExitStatus::Success)
-    } else {
->>>>>>> 98bbeb78
         #[allow(clippy::unit_arg)]
         runtime
             .invoke(&args.entry, ())
@@ -96,16 +60,6 @@
             "Only native Mun return types are supported for entry points. Found: {}",
             return_type.name
         ));
-    }
-<<<<<<< HEAD
+    };
     Ok(ExitStatus::Success)
-}
-
-fn runtime(matches: &ArgMatches) -> anyhow::Result<Runtime> {
-    Runtime::builder(
-        matches.value_of("LIBRARY").unwrap(), // Safe because its a required arg
-    )
-    .finish()
-=======
->>>>>>> 98bbeb78
 }