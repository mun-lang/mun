[package]
name = "mun_memory"
version = "0.2.0"
authors = ["The Mun Team <team@mun-lang.org>"]
edition = "2021"
description = "Memory management functionality for Mun"
documentation = "https://docs.mun-lang.org/v0.3"
readme = "README.md"
homepage = "https://mun-lang.org"
repository = "https://github.com/mun-lang/mun"
license = "MIT OR Apache-2.0"
keywords = ["game", "hot-reloading", "language", "mun", "scripting"]
categories = ["game-development", "mun"]

[dependencies]
abi = { version = "=0.3.0", path = "../mun_abi", package = "mun_abi" }
itertools = "0.10.3"
lazy_static = "1.4.0"
once_cell = "1.4.0"
<<<<<<< HEAD
parking_lot = "0.11.1"
rustc-hash = "1.1"
thiserror = "1.0.19"
=======
parking_lot = "0.12.0"
lazy_static = "1.4.0"
>>>>>>> 98bbeb78

[dev-dependencies]
paste = "1.0"<|MERGE_RESOLUTION|>--- conflicted
+++ resolved
@@ -17,14 +17,9 @@
 itertools = "0.10.3"
 lazy_static = "1.4.0"
 once_cell = "1.4.0"
-<<<<<<< HEAD
-parking_lot = "0.11.1"
+parking_lot = "0.12.0"
 rustc-hash = "1.1"
 thiserror = "1.0.19"
-=======
-parking_lot = "0.12.0"
-lazy_static = "1.4.0"
->>>>>>> 98bbeb78
 
 [dev-dependencies]
 paste = "1.0"