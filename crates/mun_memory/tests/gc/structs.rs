<<<<<<< HEAD
use super::util::{EventAggregator, HasTypeInfo, StructInfo, Trace, TypeInfo, TypeInfoKind};
use crate::{assert_variant, impl_struct_ty};
use mun_memory::gc::{Event, GcPtr, GcRootPtr, GcRuntime, HasIndirectionPtr, MarkSweep, TypeTrace};
=======
use super::util::{EventAggregator, Trace};
use crate::{assert_variant, fake_struct};
use mun_memory::{
    gc::{Event, GcPtr, GcRootPtr, GcRuntime, HasIndirectionPtr, MarkSweep, TypeTrace},
    type_table::TypeTable,
};
>>>>>>> f9e180d1
use std::sync::Arc;

struct FooObject {
    bar: GcPtr,
}

impl Trace for FooObject {
    fn trace(&self, handles: &mut Vec<GcPtr>) {
        handles.push(self.bar)
    }
}

#[test]
fn test_trace() {
<<<<<<< HEAD
    let runtime = MarkSweep::<&'static TypeInfo, EventAggregator<Event>>::default();
    let foo_handle = runtime.alloc(Foo::type_info());
    let bar_handle = runtime.alloc(i64::type_info());

    // Assign bar to foo.bar
    unsafe {
        foo_handle.deref::<Foo>().as_mut().bar = bar_handle;
    }

    // Trace foo to see if we get bar back
    let mut trace = Vec::new();
    Foo::type_info().trace(foo_handle, |ptr| trace.push(ptr));
    let mut trace = trace.into_iter();
=======
    let mut type_table = TypeTable::default();

    let bar_type_info = fake_struct!(type_table, "core::Bar", "a" => i64);
    type_table.insert_type(bar_type_info.clone());

    let foo_type_info = fake_struct!(type_table, "core::Foo", "bar" => Bar);
    type_table.insert_type(foo_type_info.clone());

    let runtime = MarkSweep::<EventAggregator<Event>>::default();
    let mut foo_handle = runtime.alloc(&foo_type_info);
    let bar_handle = runtime.alloc(&bar_type_info);

    // Assign bar to foo.bar
    unsafe {
        (*foo_handle.deref_mut::<FooObject>()).bar = bar_handle;
    }

    // Trace foo to see if we get bar back
    let mut trace = foo_type_info.trace(foo_handle);
>>>>>>> f9e180d1

    assert_eq!(trace.next(), Some(bar_handle));
    assert_eq!(trace.next(), None)
}

#[test]
fn trace_collect() {
<<<<<<< HEAD
    let runtime = Arc::new(MarkSweep::<&'static TypeInfo, EventAggregator<Event>>::default());
    let foo = GcRootPtr::new(&runtime, runtime.alloc(Foo::type_info()));
    let bar = runtime.alloc(i64::type_info());

    // Assign bar to foo.bar
    unsafe {
        foo.deref::<Foo>().as_mut().bar = bar;
=======
    let mut type_table = TypeTable::default();

    let bar_type_info = fake_struct!(type_table, "core::Bar", "a" => i64);
    type_table.insert_type(bar_type_info.clone());

    let foo_type_info = fake_struct!(type_table, "core::Foo", "bar" => Bar);
    type_table.insert_type(foo_type_info.clone());

    let runtime = Arc::new(MarkSweep::<EventAggregator<Event>>::default());
    let mut foo_ptr = GcRootPtr::new(&runtime, runtime.alloc(&foo_type_info));
    let bar = runtime.alloc(&bar_type_info);

    // Assign bar to foo.bar
    unsafe {
        (*foo_ptr.deref_mut::<FooObject>()).bar = bar;
>>>>>>> f9e180d1
    }

    // Collect garbage, bar should not be collected
    runtime.collect();

    // Drop foo
    let foo = foo_ptr.unroot();

    // Collect garbage, both foo and bar should be collected
    runtime.collect();

    let mut events = runtime.observer().take_all().into_iter();
    assert_eq!(events.next(), Some(Event::Allocation(foo)));
    assert_eq!(events.next(), Some(Event::Allocation(bar)));
    assert_eq!(events.next(), Some(Event::Start));
    assert_eq!(events.next(), Some(Event::End));
    assert_eq!(events.next(), Some(Event::Start));
    assert_variant!(events.next(), Some(Event::Deallocation(..))); // Don't care about the order
    assert_variant!(events.next(), Some(Event::Deallocation(..)));
    assert_eq!(events.next(), Some(Event::End));
    assert_eq!(events.next(), None);
}

#[test]
fn trace_cycle() {
<<<<<<< HEAD
    let runtime = Arc::new(MarkSweep::<&'static TypeInfo, EventAggregator<Event>>::default());
    let foo = GcRootPtr::new(&runtime, runtime.alloc(Foo::type_info()));
=======
    let mut type_table = TypeTable::default();
>>>>>>> f9e180d1

    let bar_type_info = fake_struct!(type_table, "core::Bar", "a" => i64);
    type_table.insert_type(bar_type_info);

    let foo_type_info = fake_struct!(type_table, "core::Foo", "bar" => Bar);
    type_table.insert_type(foo_type_info.clone());

    let runtime = Arc::new(MarkSweep::<EventAggregator<Event>>::default());
    let mut foo_ptr = GcRootPtr::new(&runtime, runtime.alloc(&foo_type_info));

    // Assign foo to foo.bar
    unsafe {
<<<<<<< HEAD
        foo.deref::<Foo>().as_mut().bar = foo.handle();
=======
        (*foo_ptr.deref_mut::<FooObject>()).bar = foo_ptr.handle();
>>>>>>> f9e180d1
    }

    // Collect garbage, nothing should be collected since foo is rooted
    runtime.collect();

    // Drop foo
    let foo = foo_ptr.unroot();

    // Collect garbage, foo should be collected
    runtime.collect();

    let mut events = runtime.observer().take_all().into_iter();
    assert_eq!(events.next(), Some(Event::Allocation(foo)));
    assert_eq!(events.next(), Some(Event::Start));
    assert_eq!(events.next(), Some(Event::End));
    assert_eq!(events.next(), Some(Event::Start));
    assert_eq!(events.next(), Some(Event::Deallocation(foo)));
    assert_eq!(events.next(), Some(Event::End));
    assert_eq!(events.next(), None);
}<|MERGE_RESOLUTION|>--- conflicted
+++ resolved
@@ -1,15 +1,9 @@
-<<<<<<< HEAD
-use super::util::{EventAggregator, HasTypeInfo, StructInfo, Trace, TypeInfo, TypeInfoKind};
-use crate::{assert_variant, impl_struct_ty};
-use mun_memory::gc::{Event, GcPtr, GcRootPtr, GcRuntime, HasIndirectionPtr, MarkSweep, TypeTrace};
-=======
 use super::util::{EventAggregator, Trace};
 use crate::{assert_variant, fake_struct};
 use mun_memory::{
     gc::{Event, GcPtr, GcRootPtr, GcRuntime, HasIndirectionPtr, MarkSweep, TypeTrace},
     type_table::TypeTable,
 };
->>>>>>> f9e180d1
 use std::sync::Arc;
 
 struct FooObject {
@@ -24,21 +18,6 @@
 
 #[test]
 fn test_trace() {
-<<<<<<< HEAD
-    let runtime = MarkSweep::<&'static TypeInfo, EventAggregator<Event>>::default();
-    let foo_handle = runtime.alloc(Foo::type_info());
-    let bar_handle = runtime.alloc(i64::type_info());
-
-    // Assign bar to foo.bar
-    unsafe {
-        foo_handle.deref::<Foo>().as_mut().bar = bar_handle;
-    }
-
-    // Trace foo to see if we get bar back
-    let mut trace = Vec::new();
-    Foo::type_info().trace(foo_handle, |ptr| trace.push(ptr));
-    let mut trace = trace.into_iter();
-=======
     let mut type_table = TypeTable::default();
 
     let bar_type_info = fake_struct!(type_table, "core::Bar", "a" => i64);
@@ -58,7 +37,6 @@
 
     // Trace foo to see if we get bar back
     let mut trace = foo_type_info.trace(foo_handle);
->>>>>>> f9e180d1
 
     assert_eq!(trace.next(), Some(bar_handle));
     assert_eq!(trace.next(), None)
@@ -66,15 +44,6 @@
 
 #[test]
 fn trace_collect() {
-<<<<<<< HEAD
-    let runtime = Arc::new(MarkSweep::<&'static TypeInfo, EventAggregator<Event>>::default());
-    let foo = GcRootPtr::new(&runtime, runtime.alloc(Foo::type_info()));
-    let bar = runtime.alloc(i64::type_info());
-
-    // Assign bar to foo.bar
-    unsafe {
-        foo.deref::<Foo>().as_mut().bar = bar;
-=======
     let mut type_table = TypeTable::default();
 
     let bar_type_info = fake_struct!(type_table, "core::Bar", "a" => i64);
@@ -90,7 +59,6 @@
     // Assign bar to foo.bar
     unsafe {
         (*foo_ptr.deref_mut::<FooObject>()).bar = bar;
->>>>>>> f9e180d1
     }
 
     // Collect garbage, bar should not be collected
@@ -116,12 +84,7 @@
 
 #[test]
 fn trace_cycle() {
-<<<<<<< HEAD
-    let runtime = Arc::new(MarkSweep::<&'static TypeInfo, EventAggregator<Event>>::default());
-    let foo = GcRootPtr::new(&runtime, runtime.alloc(Foo::type_info()));
-=======
     let mut type_table = TypeTable::default();
->>>>>>> f9e180d1
 
     let bar_type_info = fake_struct!(type_table, "core::Bar", "a" => i64);
     type_table.insert_type(bar_type_info);
@@ -134,11 +97,7 @@
 
     // Assign foo to foo.bar
     unsafe {
-<<<<<<< HEAD
-        foo.deref::<Foo>().as_mut().bar = foo.handle();
-=======
         (*foo_ptr.deref_mut::<FooObject>()).bar = foo_ptr.handle();
->>>>>>> f9e180d1
     }
 
     // Collect garbage, nothing should be collected since foo is rooted
