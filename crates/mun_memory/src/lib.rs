pub use type_info::{FieldInfo, HasStaticTypeInfo, StructInfo, TypeInfo, TypeInfoData};

mod cast;
pub mod diff;
pub mod gc;
pub mod mapping;
<<<<<<< HEAD
mod object;

pub use object::Object;
use std::ptr::NonNull;
=======
mod type_info;
pub mod type_table;
use thiserror::Error;
>>>>>>> f9e180d1

pub mod prelude {
    pub use crate::diff::{diff, Diff, FieldDiff, FieldEditKind};
    pub use crate::mapping::{Action, FieldMapping};
<<<<<<< HEAD
}

/// A trait used to obtain a type's description.
pub trait TypeDesc {
    /// Returns the name of this type.
    fn name(&self) -> &str;

    /// Returns the `Guid` of this type.
    fn guid(&self) -> &abi::Guid;
}

/// A trait that enables requesting the memory layout of the data allocated for the type.
pub trait HasRuntimeMemoryLayout {
    /// Returns the size of the memory allocated for this type given a pointer to the memory.
    ///
    /// # Safety
    ///
    /// This function is unsafe because there are no guarantees about the memory being passed in.
    unsafe fn layout(&self, ptr: NonNull<u8>) -> Layout;
}

/// A trait used to obtain a type's memory description.
pub trait HasCompileTimeMemoryLayout {
    /// Returns the memory layout of this type.
    fn layout(&self) -> Layout;

    /// Returns whether the memory is stack-allocated.
    /// TODO: Split this into a different trait.
    fn is_stack_allocated(&self) -> bool;
}

/// A trait that describes the contents of a struct. This trait does *not* define how the memory of
/// the type is laid out. The memory layout of a struct is defined by the [`StructMemoryLayout`]
/// trait.
pub trait StructType<T> {
    /// Returns the name and type of each field in the struct
    fn fields(&self) -> Vec<(&str, T)>;
}

/// A trait that describes the memory layout of a struct. It can be used to obtain the individual
/// fields of a struct in memory.
pub trait StructMemoryLayout {
    /// Returns the offset (in bytes) of each field relative to the start of the struct
    fn offsets(&self) -> &[u16];
}

/// A trait that describes an array e.g. `[T]`. This trait does *not* define how the memory of the
/// trait is laid out. The memory layout of an array is defined by the [`ArrayMemoryLayout`] trait.
pub trait ArrayType<T> {
    /// Returns the type of the elements stored in the array
    fn element_type(&self) -> T;
}

/// A trait that describes the memory layout of an array
pub trait ArrayMemoryLayout {
    type ElementIterator: Iterator<Item = NonNull<u8>>;

    /// Returns the memory to allocate for an array with `n` elements
    fn layout(&self, n: usize) -> Layout;

    /// Initialize memory allocated for an array with `n` elements. This ensures that the memory
    /// allocated for an array is always properly initialized.
    fn init(&self, n: usize, data: &mut [u8]);

    /// Returns the number of elements in the array given a pointer to the memory.
    ///
    /// # Safety
    ///
    /// This function is unsafe because there are no guarantees that the memory passed into this
    /// function via `ptr` actually refers to memory allocated for this trait.
    unsafe fn retrieve_length(&self, ptr: NonNull<u8>) -> usize;

    /// Updates the number of elements in the array given a pointer to the memory.
    ///
    /// # Safety
    ///
    /// This function is unsafe because there are no guarantees that the memory passed into this
    /// function via `ptr` actually refers to memory allocated for this trait.
    unsafe fn store_length(&self, ptr: NonNull<u8>, n: usize);

    /// Returns the maximum number of elements that can be stored in the array pointed to by `ptr`.
    ///
    /// # Safety
    ///
    /// This function is unsafe because there are no guarantees that the memory passed into this
    /// function via `ptr` actually refers to memory allocated for this trait.
    unsafe fn retrieve_capacity(&self, ptr: NonNull<u8>) -> usize;

    /// Returns an iterator over all elements in the array.
    ///
    /// # Safety
    ///
    /// This function is unsafe because there are no guarantees that the memory passed into this
    /// function via `ptr` actually refers to memory allocated for this trait.
    ///
    /// Note: The memory pointed to by `ptr` must remain valid until the `ElementIterator` is
    /// dropped.
    unsafe fn elements(&self, ptr: NonNull<u8>) -> Self::ElementIterator;
}

/// Marks a type to be a possible composite of different types. Implementers implement the
/// [`CompositeType::group`] method and they specify the derived types for
/// [`CompositeType::ArrayType`] and [`CompositeType::StructType`].
///
/// This provides most algorithm with enough information on composite types. Note that this trait by
/// default does not define any trait requirements for the `ArrayType` or `StructType`. However, a
/// specific consumer of this trait might require more strict constraints for these sub-types. For
/// instance when allocating structs only the memory size and alignment of a struct is required to
/// be known and the exact composition doesn't matter. However, when an algorithm needs to iterate
/// the individual fields of the struct (like when mapping every field) this is a requirement and
/// a more specific constraint can be applied to the `StructType` sub-type.
pub trait CompositeType {
    type ArrayType;
    type StructType;

    /// Returns the group to which this type belongs. This indicates how the memory of an object
    /// should be interpreted.
    fn group(&self) -> CompositeTypeKind<'_, Self::ArrayType, Self::StructType>;

    /// If this type represents an struct, returns an object that can be used to query information
    /// regarding its contents.
    fn as_struct(&self) -> Option<&Self::StructType> {
        match self.group() {
            CompositeTypeKind::Struct(s) => Some(s),
            _ => None,
        }
    }

    /// Returns true if this type represents a struct type
    fn is_struct(&self) -> bool {
        matches!(self.group(), CompositeTypeKind::Struct(_))
    }

    /// If this type represents an array, returns an object that can be used to query information
    /// regarding its contents.
    fn as_array(&self) -> Option<&Self::ArrayType> {
        match self.group() {
            CompositeTypeKind::Array(a) => Some(a),
            _ => None,
        }
    }

    /// Returns true if this type represents a array type
    fn is_array(&self) -> bool {
        matches!(self.group(), CompositeTypeKind::Array(_))
    }

    /// Returns true if this type represents a primitive type
    fn is_primitive(&self) -> bool {
        matches!(self.group(), CompositeTypeKind::Primitive)
    }
}

/// Describes which kind of composite type a specific [`CompositeType`] is.
#[derive(Copy, Clone, Debug)]
pub enum CompositeTypeKind<'t, ArrayType, StructType> {
    Primitive,
    Struct(&'t StructType),
    Array(&'t ArrayType),
=======
    pub use crate::type_info::{StructInfo, TypeInfo, TypeInfoData};
}

/// A trait used to obtain a type's fields.
pub trait TypeFields: Send + Sync {
    /// Returns the type's fields.
    fn fields(&self) -> &[FieldInfo];
}

/// An error that can occur when trying to convert from an abi type to an internal type.
#[derive(Debug, Error)]
pub enum TryFromAbiError {
    #[error("unknown TypeId '{0}'")]
    UnknownTypeId(abi::TypeId),
>>>>>>> f9e180d1
}<|MERGE_RESOLUTION|>--- conflicted
+++ resolved
@@ -4,181 +4,13 @@
 pub mod diff;
 pub mod gc;
 pub mod mapping;
-<<<<<<< HEAD
-mod object;
-
-pub use object::Object;
-use std::ptr::NonNull;
-=======
 mod type_info;
 pub mod type_table;
 use thiserror::Error;
->>>>>>> f9e180d1
 
 pub mod prelude {
     pub use crate::diff::{diff, Diff, FieldDiff, FieldEditKind};
     pub use crate::mapping::{Action, FieldMapping};
-<<<<<<< HEAD
-}
-
-/// A trait used to obtain a type's description.
-pub trait TypeDesc {
-    /// Returns the name of this type.
-    fn name(&self) -> &str;
-
-    /// Returns the `Guid` of this type.
-    fn guid(&self) -> &abi::Guid;
-}
-
-/// A trait that enables requesting the memory layout of the data allocated for the type.
-pub trait HasRuntimeMemoryLayout {
-    /// Returns the size of the memory allocated for this type given a pointer to the memory.
-    ///
-    /// # Safety
-    ///
-    /// This function is unsafe because there are no guarantees about the memory being passed in.
-    unsafe fn layout(&self, ptr: NonNull<u8>) -> Layout;
-}
-
-/// A trait used to obtain a type's memory description.
-pub trait HasCompileTimeMemoryLayout {
-    /// Returns the memory layout of this type.
-    fn layout(&self) -> Layout;
-
-    /// Returns whether the memory is stack-allocated.
-    /// TODO: Split this into a different trait.
-    fn is_stack_allocated(&self) -> bool;
-}
-
-/// A trait that describes the contents of a struct. This trait does *not* define how the memory of
-/// the type is laid out. The memory layout of a struct is defined by the [`StructMemoryLayout`]
-/// trait.
-pub trait StructType<T> {
-    /// Returns the name and type of each field in the struct
-    fn fields(&self) -> Vec<(&str, T)>;
-}
-
-/// A trait that describes the memory layout of a struct. It can be used to obtain the individual
-/// fields of a struct in memory.
-pub trait StructMemoryLayout {
-    /// Returns the offset (in bytes) of each field relative to the start of the struct
-    fn offsets(&self) -> &[u16];
-}
-
-/// A trait that describes an array e.g. `[T]`. This trait does *not* define how the memory of the
-/// trait is laid out. The memory layout of an array is defined by the [`ArrayMemoryLayout`] trait.
-pub trait ArrayType<T> {
-    /// Returns the type of the elements stored in the array
-    fn element_type(&self) -> T;
-}
-
-/// A trait that describes the memory layout of an array
-pub trait ArrayMemoryLayout {
-    type ElementIterator: Iterator<Item = NonNull<u8>>;
-
-    /// Returns the memory to allocate for an array with `n` elements
-    fn layout(&self, n: usize) -> Layout;
-
-    /// Initialize memory allocated for an array with `n` elements. This ensures that the memory
-    /// allocated for an array is always properly initialized.
-    fn init(&self, n: usize, data: &mut [u8]);
-
-    /// Returns the number of elements in the array given a pointer to the memory.
-    ///
-    /// # Safety
-    ///
-    /// This function is unsafe because there are no guarantees that the memory passed into this
-    /// function via `ptr` actually refers to memory allocated for this trait.
-    unsafe fn retrieve_length(&self, ptr: NonNull<u8>) -> usize;
-
-    /// Updates the number of elements in the array given a pointer to the memory.
-    ///
-    /// # Safety
-    ///
-    /// This function is unsafe because there are no guarantees that the memory passed into this
-    /// function via `ptr` actually refers to memory allocated for this trait.
-    unsafe fn store_length(&self, ptr: NonNull<u8>, n: usize);
-
-    /// Returns the maximum number of elements that can be stored in the array pointed to by `ptr`.
-    ///
-    /// # Safety
-    ///
-    /// This function is unsafe because there are no guarantees that the memory passed into this
-    /// function via `ptr` actually refers to memory allocated for this trait.
-    unsafe fn retrieve_capacity(&self, ptr: NonNull<u8>) -> usize;
-
-    /// Returns an iterator over all elements in the array.
-    ///
-    /// # Safety
-    ///
-    /// This function is unsafe because there are no guarantees that the memory passed into this
-    /// function via `ptr` actually refers to memory allocated for this trait.
-    ///
-    /// Note: The memory pointed to by `ptr` must remain valid until the `ElementIterator` is
-    /// dropped.
-    unsafe fn elements(&self, ptr: NonNull<u8>) -> Self::ElementIterator;
-}
-
-/// Marks a type to be a possible composite of different types. Implementers implement the
-/// [`CompositeType::group`] method and they specify the derived types for
-/// [`CompositeType::ArrayType`] and [`CompositeType::StructType`].
-///
-/// This provides most algorithm with enough information on composite types. Note that this trait by
-/// default does not define any trait requirements for the `ArrayType` or `StructType`. However, a
-/// specific consumer of this trait might require more strict constraints for these sub-types. For
-/// instance when allocating structs only the memory size and alignment of a struct is required to
-/// be known and the exact composition doesn't matter. However, when an algorithm needs to iterate
-/// the individual fields of the struct (like when mapping every field) this is a requirement and
-/// a more specific constraint can be applied to the `StructType` sub-type.
-pub trait CompositeType {
-    type ArrayType;
-    type StructType;
-
-    /// Returns the group to which this type belongs. This indicates how the memory of an object
-    /// should be interpreted.
-    fn group(&self) -> CompositeTypeKind<'_, Self::ArrayType, Self::StructType>;
-
-    /// If this type represents an struct, returns an object that can be used to query information
-    /// regarding its contents.
-    fn as_struct(&self) -> Option<&Self::StructType> {
-        match self.group() {
-            CompositeTypeKind::Struct(s) => Some(s),
-            _ => None,
-        }
-    }
-
-    /// Returns true if this type represents a struct type
-    fn is_struct(&self) -> bool {
-        matches!(self.group(), CompositeTypeKind::Struct(_))
-    }
-
-    /// If this type represents an array, returns an object that can be used to query information
-    /// regarding its contents.
-    fn as_array(&self) -> Option<&Self::ArrayType> {
-        match self.group() {
-            CompositeTypeKind::Array(a) => Some(a),
-            _ => None,
-        }
-    }
-
-    /// Returns true if this type represents a array type
-    fn is_array(&self) -> bool {
-        matches!(self.group(), CompositeTypeKind::Array(_))
-    }
-
-    /// Returns true if this type represents a primitive type
-    fn is_primitive(&self) -> bool {
-        matches!(self.group(), CompositeTypeKind::Primitive)
-    }
-}
-
-/// Describes which kind of composite type a specific [`CompositeType`] is.
-#[derive(Copy, Clone, Debug)]
-pub enum CompositeTypeKind<'t, ArrayType, StructType> {
-    Primitive,
-    Struct(&'t StructType),
-    Array(&'t ArrayType),
-=======
     pub use crate::type_info::{StructInfo, TypeInfo, TypeInfoData};
 }
 
@@ -193,5 +25,4 @@
 pub enum TryFromAbiError {
     #[error("unknown TypeId '{0}'")]
     UnknownTypeId(abi::TypeId),
->>>>>>> f9e180d1
 }