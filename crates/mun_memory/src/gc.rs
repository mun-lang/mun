--- conflicted
+++ resolved
@@ -3,14 +3,9 @@
 mod ptr;
 mod root_ptr;
 
-<<<<<<< HEAD
-use crate::type_info::TypeInfo;
-use std::ptr::NonNull;
-use std::{marker::PhantomData, sync::Arc};
-=======
 use crate::r#type::Type;
 use std::marker::PhantomData;
->>>>>>> e8f8b38d
+use std::ptr::NonNull;
 
 pub use mark_sweep::MarkSweep;
 pub use ptr::{GcPtr, HasIndirectionPtr, RawGcPtr};
@@ -52,7 +47,7 @@
     fn alloc(&self, ty: &Type) -> GcPtr;
 
     /// Allocates an array of the given type. `ty` must be an array type.
-    fn alloc_array(&self, ty: &Arc<TypeInfo>, n: usize) -> GcPtr;
+    fn alloc_array(&self, ty: &Type, n: usize) -> GcPtr;
 
     /// Returns the type of the specified `obj`.
     fn ptr_type(&self, obj: GcPtr) -> Type;
