--- conflicted
+++ resolved
@@ -28,6 +28,9 @@
 
     /// The type of a mutable pointer to this type
     mutable_pointer_type: RwLock<Weak<TypeInfo>>,
+
+    /// The type of an array with this type as its element
+    array_type: RwLock<Weak<TypeInfo>>,
 }
 
 impl PartialEq for TypeInfo {
@@ -46,13 +49,10 @@
     Primitive(Guid),
     /// Struct types (i.e. record, tuple, or unit structs)
     Struct(StructInfo),
-<<<<<<< HEAD
+    /// A pointer to another type
+    Pointer(PointerInfo),
     /// Array types
     Array(ArrayInfo),
-=======
-    /// A pointer to another type
-    Pointer(PointerInfo),
->>>>>>> fa07c5c9
 }
 
 /// A linked version of [`mun_abi::StructInfo`] that has resolved all occurrences of `TypeId` with `TypeInfo`.
@@ -66,19 +66,6 @@
     pub memory_kind: abi::StructMemoryKind,
 }
 
-<<<<<<< HEAD
-/// A linked version of [`mun_abi::ArrayInfo`] that has resolved all occurrences of `TypeId` with `TypeInfo`.
-#[derive(Clone, Debug)]
-pub struct ArrayInfo {
-    /// Type of the elements of the array
-    pub element_ty: Arc<TypeInfo>,
-}
-
-impl fmt::Display for TypeInfo {
-    fn fmt(&self, f: &mut Formatter<'_>) -> fmt::Result {
-        write!(f, "{}", self.name)
-    }
-=======
 /// A linked version of [`mun_abi::PointerInfo`] that has resolved all occurances of `TypeId` with `TypeInfo`.
 #[derive(Clone, Debug, Eq, PartialEq, Hash)]
 pub struct PointerInfo {
@@ -86,7 +73,13 @@
     pub pointee: Arc<TypeInfo>,
     /// Whether or not the pointer is mutable
     pub mutable: bool,
->>>>>>> fa07c5c9
+}
+
+/// A linked version of [`mun_abi::ArrayInfo`] that has resolved all occurrences of `TypeId` with `TypeInfo`.
+#[derive(Clone, Debug, Eq, PartialEq, Hash)]
+pub struct ArrayInfo {
+    /// Type of the elements of the array
+    pub element_ty: Arc<TypeInfo>,
 }
 
 impl From<StructInfo> for TypeInfoData {
@@ -98,6 +91,12 @@
 impl From<PointerInfo> for TypeInfoData {
     fn from(p: PointerInfo) -> Self {
         TypeInfoData::Pointer(p)
+    }
+}
+
+impl From<ArrayInfo> for TypeInfoData {
+    fn from(p: ArrayInfo) -> Self {
+        TypeInfoData::Array(p)
     }
 }
 
@@ -149,6 +148,22 @@
             data: PointerInfo { pointee, mutable }.into(),
             immutable_pointer_type: Default::default(),
             mutable_pointer_type: Default::default(),
+            array_type: Default::default(),
+        })
+    }
+
+    /// Constructs a new array type
+    pub fn new_array(element: Arc<TypeInfo>) -> Arc<TypeInfo> {
+        Arc::new(TypeInfo {
+            name: format!("[{}]", &element.name),
+            layout: Layout::new::<*const std::ffi::c_void>(),
+            data: ArrayInfo {
+                element_ty: element,
+            }
+            .into(),
+            immutable_pointer_type: Default::default(),
+            mutable_pointer_type: Default::default(),
+            array_type: Default::default(),
         })
     }
 
@@ -164,6 +179,7 @@
             data: TypeInfoData::Struct(struct_info),
             immutable_pointer_type: Default::default(),
             mutable_pointer_type: Default::default(),
+            array_type: Default::default(),
         })
     }
 
@@ -188,11 +204,11 @@
         self.data.is_struct()
     }
 
-<<<<<<< HEAD
     /// Returns whether this is an array type.
     pub fn is_array(&self) -> bool {
         self.data.is_array()
-=======
+    }
+
     /// Returns whether this is a pointer type.
     pub fn is_pointer(&self) -> bool {
         self.data.is_pointer()
@@ -202,9 +218,8 @@
     /// refer to another type like a pointer.
     pub fn is_concrete(&self) -> bool {
         match &self.data {
-            TypeInfoData::Primitive(_) => true,
-            TypeInfoData::Struct(_) => true,
-            TypeInfoData::Pointer(_) => false,
+            TypeInfoData::Primitive(_) | TypeInfoData::Struct(_) => true,
+            TypeInfoData::Pointer(_) | TypeInfoData::Array(_) => false,
         }
     }
 
@@ -213,9 +228,8 @@
         match &self.data {
             TypeInfoData::Primitive(g) => Some(g),
             TypeInfoData::Struct(s) => Some(&s.guid),
-            TypeInfoData::Pointer(_) => None,
-        }
->>>>>>> fa07c5c9
+            TypeInfoData::Pointer(_) | TypeInfoData::Array(_) => None,
+        }
     }
 
     /// Retrieves the type's struct information, if available.
@@ -227,17 +241,19 @@
         }
     }
 
-<<<<<<< HEAD
     /// Retrieves the type's array information, if available.
     pub fn as_array(&self) -> Option<&ArrayInfo> {
         if let TypeInfoData::Array(a) = &self.data {
             Some(a)
-=======
+        } else {
+            None
+        }
+    }
+
     /// Retrieves the type's pointer information, if available.
     pub fn as_pointer(&self) -> Option<&PointerInfo> {
         if let TypeInfoData::Pointer(p) = &self.data {
             Some(p)
->>>>>>> fa07c5c9
         } else {
             None
         }
@@ -248,11 +264,8 @@
         match &self.data {
             TypeInfoData::Primitive(_) => true,
             TypeInfoData::Struct(s) => s.memory_kind == StructMemoryKind::Value,
-<<<<<<< HEAD
+            TypeInfoData::Pointer(_) => true,
             TypeInfoData::Array(_) => false,
-=======
-            TypeInfoData::Pointer(_) => true,
->>>>>>> fa07c5c9
         }
     }
 
@@ -274,6 +287,7 @@
             data,
             immutable_pointer_type: Default::default(),
             mutable_pointer_type: Default::default(),
+            array_type: Default::default(),
         })
     }
 
@@ -307,6 +321,31 @@
 
         ty
     }
+
+    /// Returns the type that represents a pointer to this type
+    pub fn array_type(self: &Arc<Self>) -> Arc<TypeInfo> {
+        let read_lock = self.array_type.read();
+
+        // Fast path, the type already exists, return it immediately.
+        if let Some(ty) = read_lock.upgrade() {
+            return ty;
+        }
+
+        drop(read_lock);
+
+        let mut write_lock = self.array_type.write();
+
+        // Recheck if another thread acquired the write lock in the mean time
+        if let Some(ty) = write_lock.upgrade() {
+            return ty;
+        }
+
+        // Otherwise create the type and store it
+        let ty = TypeInfo::new_array(self.clone());
+        *write_lock = Arc::downgrade(&ty);
+
+        ty
+    }
 }
 
 impl TypeInfoData {
@@ -320,15 +359,14 @@
         matches!(self, TypeInfoData::Struct(_))
     }
 
-<<<<<<< HEAD
+    /// Returns whether this is a pointer type.
+    pub fn is_pointer(&self) -> bool {
+        matches!(self, TypeInfoData::Pointer(_))
+    }
+
     /// Returns whether this is an array type.
     pub fn is_array(&self) -> bool {
         matches!(self, TypeInfoData::Array(_))
-=======
-    /// Returns whether this is a pointer type.
-    pub fn is_pointer(&self) -> bool {
-        matches!(self, TypeInfoData::Pointer(_))
->>>>>>> fa07c5c9
     }
 
     /// Tries to convert from an `abi::TypeInfoData`.
@@ -339,9 +377,6 @@
         match type_info_data {
             abi::TypeDefinitionData::Struct(s) => {
                 StructInfo::try_from_abi(s, type_table).map(TypeInfoData::Struct)
-            }
-            abi::TypeInfoData::Array(a) => {
-                ArrayInfo::try_from_abi(a, type_table).map(TypeInfoData::Array)
             }
         }
     }
@@ -385,19 +420,6 @@
     }
 }
 
-impl ArrayInfo {
-    /// Tries to convert from an `abi::StructInfo`.
-    pub fn try_from_abi(
-        array_info: &abi::ArrayInfo,
-        type_table: &TypeTable,
-    ) -> Result<ArrayInfo, TryFromAbiError> {
-        let element_ty = type_table
-            .find_type_info_by_id(array_info.element_type())
-            .ok_or_else(|| TryFromAbiError::UnknownTypeId(array_info.element_type().clone()))?;
-        Ok(ArrayInfo { element_ty })
-    }
-}
-
 /// A linked version of a struct field.
 #[derive(Clone, Debug, Eq, PartialEq)]
 pub struct FieldInfo {
@@ -429,6 +451,7 @@
                             data: TypeInfoData::Primitive(<$ty as abi::PrimitiveType>::guid().clone()),
                             immutable_pointer_type: Default::default(),
                             mutable_pointer_type: Default::default(),
+                            array_type: Default::default(),
                         })
                     })
                 }
