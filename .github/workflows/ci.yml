name: CI

on:
  pull_request:
  push:
    branches:
      - main
      - release/*

env:
  RUSTFLAGS: -Dwarnings
  CARGO_TERM_COLOR: always

concurrency:
  group: ${{ github.workflow }}-${{ github.ref }}
  cancel-in-progress: true

jobs:
  check:
    name: Check
    runs-on: ubuntu-latest
    steps:
      - uses: actions/checkout@v3
        with:
          submodules: true

      - name: Install packages
        run: |
          sudo apt-get update
          sudo apt-get install libasound2-dev libudev-dev

      - name: Install Rust (stable)
        uses: actions-rs/toolchain@v1
        with:
          profile: minimal
          override: true

      - name: Install LLVM
        uses: ./.github/actions/install-llvm

      - uses: Swatinem/rust-cache@v2

      - name: Cargo check
        uses: actions-rs/cargo@v1
        with:
          command: check
          args: --all-targets

  test:
    name: Test Rust
    runs-on: ${{ matrix.os }}
    needs: check
    strategy:
      fail-fast: false
      matrix:
        os: ["ubuntu-latest", "windows-latest", "macOS-latest"]
        include:
          - RUSTFLAGS: "-Dwarnings"
            CARGO_INCREMENTAL: 1
          - os: "windows-latest"
            RUSTFLAGS: "-Dwarnings -Ctarget-feature=+crt-static"
            CARGO_INCREMENTAL: 0
    steps:
      - uses: actions/checkout@v3
        with:
          submodules: true

      - name: Install LLVM
        uses: ./.github/actions/install-llvm

      - name: Install packages
        if: matrix.os == 'ubuntu-latest'
        run: |
          sudo apt-get update
          sudo apt-get install libasound2-dev libudev-dev

      - name: Install toolchain
        uses: actions-rs/toolchain@v1
        with:
          profile: minimal
          override: true
          components: rustfmt, llvm-tools-preview

      - uses: Swatinem/rust-cache@v2
        if: matrix.os != 'windows-latest'

      - name: Doctests
        uses: actions-rs/cargo@v1
        env:
          RUSTFLAGS: ${{ matrix.RUSTFLAGS }}
          CARGO_INCREMENTAL: ${{ matrix.CARGO_INCREMENTAL }}
        with:
          command: test
          args: --doc --all-features --profile llvm-cov-target

      - name: Install latest llvm-cov release
        uses: taiki-e/install-action@cargo-llvm-cov

      - name: Install latest nextest release
        uses: taiki-e/install-action@nextest

      - run: Get-PSDrive
        if: matrix.os == 'windows-latest'

      - name: Test with latest nextest release
        uses: actions-rs/cargo@v1
        env:
          RUSTFLAGS: ${{ matrix.RUSTFLAGS }}
          CARGO_INCREMENTAL: ${{ matrix.CARGO_INCREMENTAL }}
        with:
          command: llvm-cov
          args: nextest --all-features --workspace --lcov --output-path lcov.info --profile ci

      - name: Upload coverage to Codecov
        uses: codecov/codecov-action@v3
        with:
          files: lcov.info
          name: ${{ matrix.os }}
          fail_ci_if_error: true

  test-mdbook:
    name: Test mdbook
    runs-on: ubuntu-latest
    needs: check
    steps:
      - uses: actions/checkout@v3
        with:
          submodules: true

      - name: Install LLVM
        uses: ./.github/actions/install-llvm

      - name: Install toolchain
        uses: actions-rs/toolchain@v1
        with:
          profile: minimal
          override: true
          components: rustfmt

      - uses: Swatinem/rust-cache@v2

      - name: Cargo build
        uses: actions-rs/cargo@v1
        env:
          RUSTFLAGS: ${{ matrix.RUSTFLAGS }}
        with:
          command: build
          args: -p mun_runtime

      - name: Install mdbook
        uses: actions-rs/install@v0.1
        with:
          crate: mdbook
          version: 0.4.21
          use-tool-cache: true

      - name: mdbook test
        run: mdbook test book -L target/debug/deps

      - name: mdbook build
        run: mdbook build book

  test-cpp:
    name: Test C++ Runtime
    runs-on: ${{ matrix.os }}
    needs: check
    strategy:
      fail-fast: false
      matrix:
        os: ["ubuntu-latest", "windows-latest", "macOS-latest"]
        include:
          - RUSTFLAGS: "-Dwarnings"
          - os: "windows-latest"
            RUSTFLAGS: "-Dwarnings -Ctarget-feature=+crt-static"
    steps:
      - uses: actions/checkout@v3
        with:
          submodules: true

      - name: Install LLVM
        uses: ./.github/actions/install-llvm

      - name: Install toolchain
        uses: actions-rs/toolchain@v1
        with:
          profile: minimal
          override: true
          components: rustfmt

      - uses: Swatinem/rust-cache@v2

      - name: Cargo build
        uses: actions-rs/cargo@v1
        env:
          RUSTFLAGS: ${{ matrix.RUSTFLAGS }}
        with:
          command: build
          args: -p mun -p mun_runtime_capi

      - name: Create build folder (debug)
        run: cmake -E make_directory ${{ runner.workspace }}/build/debug

      - name: Create build folder (release)
        run: cmake -E make_directory ${{ runner.workspace }}/build/release

      - name: Configure cmake (debug)
        working-directory: ${{ runner.workspace }}/build/debug
        run: cmake -DCMAKE_BUILD_TYPE=Debug -S ${{ github.workspace }} -Dmun_build_examples=ON -Dmun_build_tests=ON -Dmun_binaries_path=${{ github.workspace }}/target/debug/ -Dmun_examples_path=${{ github.workspace }}/examples

      - name: Configure cmake (release)
        working-directory: ${{ runner.workspace }}/build/release
        run: cmake -DCMAKE_BUILD_TYPE=Release -S ${{ github.workspace }} -Dmun_build_examples=ON -Dmun_build_tests=ON -Dmun_binaries_path=${{ github.workspace }}/target/debug/ -Dmun_examples_path=${{ github.workspace }}/examples

      - name: Build (debug)
        working-directory: ${{ runner.workspace }}/build/debug
        run: cmake --build . --config Debug

      - name: Build (release)
        working-directory: ${{ runner.workspace }}/build/release
        run: cmake --build . --config Release

      - name: Test (debug)
        working-directory: ${{ runner.workspace }}/build/debug
        run: ctest -C Debug

      - name: Test (release)
        working-directory: ${{ runner.workspace }}/build/release
        run: ctest -C Release

  style:
    name: Check Style
    runs-on: ubuntu-latest
    needs: check
    steps:
      - uses: actions/checkout@v3
        with:
          submodules: true

      - name: Install stable toolchain
        uses: actions-rs/toolchain@v1
        with:
          profile: minimal
          override: true
          components: clippy, rustfmt

      - uses: Swatinem/rust-cache@v2

      - name: Run cargo fmt
        uses: actions-rs/cargo@v1
        with:
          command: fmt
          args: --all -- --check

      - name: Install LLVM
        uses: ./.github/actions/install-llvm

      - name: Run cargo clippy
        uses: actions-rs/clippy-check@v1
        with:
          token: ${{ secrets.GITHUB_TOKEN }}
<<<<<<< HEAD
          args: --all-features
=======
          args: --all-features

  tarpaulin:
    runs-on: ubuntu-latest
    needs: check
    steps:
      - uses: actions/checkout@v3
        with:
          submodules: true

      - name: Install packages
        run: |
          sudo apt-get update
          sudo apt-get install libasound2-dev libudev-dev

      - name: Install toolchain
        uses: actions-rs/toolchain@v1
        with:
          profile: minimal
          override: true
          components: rustfmt

      - uses: Swatinem/rust-cache@v2

      - name: Install LLVM
        uses: ./.github/actions/install-llvm

      - name: Run cargo-tarpaulin
        uses: actions-rs/tarpaulin@v0.1

      - uses: codecov/codecov-action@v3
        with:
          file: ${{ steps.coverage.outputs.report }}
          name: ${{ matrix.os }}
>>>>>>> de81d47b
<|MERGE_RESOLUTION|>--- conflicted
+++ resolved
@@ -258,41 +258,4 @@
         uses: actions-rs/clippy-check@v1
         with:
           token: ${{ secrets.GITHUB_TOKEN }}
-<<<<<<< HEAD
           args: --all-features
-=======
-          args: --all-features
-
-  tarpaulin:
-    runs-on: ubuntu-latest
-    needs: check
-    steps:
-      - uses: actions/checkout@v3
-        with:
-          submodules: true
-
-      - name: Install packages
-        run: |
-          sudo apt-get update
-          sudo apt-get install libasound2-dev libudev-dev
-
-      - name: Install toolchain
-        uses: actions-rs/toolchain@v1
-        with:
-          profile: minimal
-          override: true
-          components: rustfmt
-
-      - uses: Swatinem/rust-cache@v2
-
-      - name: Install LLVM
-        uses: ./.github/actions/install-llvm
-
-      - name: Run cargo-tarpaulin
-        uses: actions-rs/tarpaulin@v0.1
-
-      - uses: codecov/codecov-action@v3
-        with:
-          file: ${{ steps.coverage.outputs.report }}
-          name: ${{ matrix.os }}
->>>>>>> de81d47b
